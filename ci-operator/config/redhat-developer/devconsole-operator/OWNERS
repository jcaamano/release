# See the OWNERS docs: https://git.k8s.io/community/contributors/guide/owners.md

approvers:
- sbose78
<<<<<<< HEAD
- baiju
- alexeykazakov
- MatousJobanek
- corinnekrych
- dipak-pawar

reviewers:
- sbose78
- baiju
- alexeykazakov
- MatousJobanek
- corinnekrych
- dipak-pawar
=======
- kwk
- baijum

reviewers:
- sbose78
- kwk
- baijum
>>>>>>> 3b8e73b8
<|MERGE_RESOLUTION|>--- conflicted
+++ resolved
@@ -2,8 +2,7 @@
 
 approvers:
 - sbose78
-<<<<<<< HEAD
-- baiju
+- baijum
 - alexeykazakov
 - MatousJobanek
 - corinnekrych
@@ -11,17 +10,8 @@
 
 reviewers:
 - sbose78
-- baiju
+- baijum
 - alexeykazakov
 - MatousJobanek
 - corinnekrych
-- dipak-pawar
-=======
-- kwk
-- baijum
-
-reviewers:
-- sbose78
-- kwk
-- baijum
->>>>>>> 3b8e73b8
+- dipak-pawar
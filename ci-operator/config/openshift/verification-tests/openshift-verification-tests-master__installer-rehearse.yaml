--- conflicted
+++ resolved
@@ -53,11 +53,7 @@
     cluster_profile: azure-qe
     env:
       BASE_DOMAIN: qe.azure.devcluster.openshift.com
-<<<<<<< HEAD
     workflow: cucushift-installer-rehearse-azure-ipi-ovn-sdn2ovn
-=======
-    workflow: cucushift-installer-rehearse-azure-ipi-disconnected
->>>>>>> 2bfc309c
 - as: installer-rehearse-azuremag
   interval: 960h
   steps:

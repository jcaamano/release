--- conflicted
+++ resolved
@@ -85,15 +85,9 @@
         requests:
           cpu: 100m
     workflow: optional-operators-ci-aws
-<<<<<<< HEAD
-- as: e2e-azure-operator
-  steps:
-    cluster_profile: azure4
-=======
 - as: e2e-gcp-operator
   steps:
     cluster_profile: gcp
->>>>>>> a37293a4
     dependencies:
       OO_INDEX: ci-index-external-dns-operator-bundle
     env:
@@ -109,11 +103,26 @@
       resources:
         requests:
           cpu: 100m
-<<<<<<< HEAD
+    workflow: optional-operators-ci-gcp
+- as: e2e-azure-operator
+  steps:
+    cluster_profile: azure4
+    dependencies:
+      OO_INDEX: ci-index-external-dns-operator-bundle
+    env:
+      OO_CHANNEL: alpha
+      OO_INSTALL_NAMESPACE: external-dns-operator
+      OO_PACKAGE: external-dns-operator
+      OO_TARGET_NAMESPACES: '!install'
+    test:
+    - as: test
+      cli: latest
+      commands: make test-e2e
+      from: src
+      resources:
+        requests:
+          cpu: 100m
     workflow: optional-operators-ci-azure
-=======
-    workflow: optional-operators-ci-gcp
->>>>>>> a37293a4
 zz_generated_metadata:
   branch: main
   org: openshift

--- conflicted
+++ resolved
@@ -5,140 +5,8 @@
     branches:
     - ^main$
     - ^main-
-<<<<<<< HEAD
-    cluster: build03
+    cluster: build02
     context: ci/prow/v4.10.console-e2e-gcp-console
-=======
-    cluster: build02
-    context: ci/prow/v4.6.odo-images
-    decorate: true
-    decoration_config:
-      skip_cloning: true
-    labels:
-      ci-operator.openshift.io/variant: v4.6.odo
-      ci.openshift.io/generator: prowgen
-      pj-rehearse.openshift.io/can-be-rehearsed: "true"
-    name: pull-ci-devfile-integration-tests-main-v4.6.odo-images
-    rerun_command: /test v4.6.odo-images
-    spec:
-      containers:
-      - args:
-        - --gcs-upload-secret=/secrets/gcs/service-account.json
-        - --image-import-pull-secret=/etc/pull-secret/.dockerconfigjson
-        - --report-credentials-file=/etc/report/credentials
-        - --target=[images]
-        - --variant=v4.6.odo
-        command:
-        - ci-operator
-        image: ci-operator:latest
-        imagePullPolicy: Always
-        name: ""
-        resources:
-          requests:
-            cpu: 10m
-        volumeMounts:
-        - mountPath: /secrets/gcs
-          name: gcs-credentials
-          readOnly: true
-        - mountPath: /etc/pull-secret
-          name: pull-secret
-          readOnly: true
-        - mountPath: /etc/report
-          name: result-aggregator
-          readOnly: true
-      serviceAccountName: ci-operator
-      volumes:
-      - name: pull-secret
-        secret:
-          secretName: registry-pull-credentials
-      - name: result-aggregator
-        secret:
-          secretName: result-aggregator
-    trigger: (?m)^/test( | .* )v4.6.odo-images,?($|\s.*)
-  - agent: kubernetes
-    always_run: true
-    branches:
-    - ^main$
-    - ^main-
-    cluster: build02
-    context: ci/prow/v4.6.odo-integration-devfile-odo
-    decorate: true
-    decoration_config:
-      skip_cloning: true
-    labels:
-      ci-operator.openshift.io/cloud: aws
-      ci-operator.openshift.io/cloud-cluster-profile: aws
-      ci-operator.openshift.io/variant: v4.6.odo
-      ci.openshift.io/generator: prowgen
-      pj-rehearse.openshift.io/can-be-rehearsed: "true"
-    name: pull-ci-devfile-integration-tests-main-v4.6.odo-integration-devfile-odo
-    rerun_command: /test v4.6.odo-integration-devfile-odo
-    spec:
-      containers:
-      - args:
-        - --gcs-upload-secret=/secrets/gcs/service-account.json
-        - --image-import-pull-secret=/etc/pull-secret/.dockerconfigjson
-        - --lease-server-credentials-file=/etc/boskos/credentials
-        - --report-credentials-file=/etc/report/credentials
-        - --secret-dir=/secrets/ci-pull-credentials
-        - --secret-dir=/usr/local/integration-devfile-odo-cluster-profile
-        - --target=integration-devfile-odo
-        - --variant=v4.6.odo
-        command:
-        - ci-operator
-        image: ci-operator:latest
-        imagePullPolicy: Always
-        name: ""
-        resources:
-          requests:
-            cpu: 10m
-        volumeMounts:
-        - mountPath: /etc/boskos
-          name: boskos
-          readOnly: true
-        - mountPath: /secrets/ci-pull-credentials
-          name: ci-pull-credentials
-          readOnly: true
-        - mountPath: /usr/local/integration-devfile-odo-cluster-profile
-          name: cluster-profile
-        - mountPath: /secrets/gcs
-          name: gcs-credentials
-          readOnly: true
-        - mountPath: /etc/pull-secret
-          name: pull-secret
-          readOnly: true
-        - mountPath: /etc/report
-          name: result-aggregator
-          readOnly: true
-      serviceAccountName: ci-operator
-      volumes:
-      - name: boskos
-        secret:
-          items:
-          - key: credentials
-            path: credentials
-          secretName: boskos-credentials
-      - name: ci-pull-credentials
-        secret:
-          secretName: ci-pull-credentials
-      - name: cluster-profile
-        secret:
-          secretName: cluster-secrets-aws
-      - name: pull-secret
-        secret:
-          secretName: registry-pull-credentials
-      - name: result-aggregator
-        secret:
-          secretName: result-aggregator
-    trigger: (?m)^/test( | .* )v4.6.odo-integration-devfile-odo,?($|\s.*)
-  - agent: kubernetes
-    always_run: true
-    branches:
-    - ^main$
-    - ^main-
-    cluster: build02
-    context: ci/prow/v4.7.console-e2e-gcp-console
->>>>>>> f31d64d1
     decorate: true
     decoration_config:
       skip_cloning: true
@@ -217,13 +85,8 @@
     branches:
     - ^main$
     - ^main-
-<<<<<<< HEAD
-    cluster: build03
+    cluster: build02
     context: ci/prow/v4.10.console-images
-=======
-    cluster: build02
-    context: ci/prow/v4.7.console-images
->>>>>>> f31d64d1
     decorate: true
     decoration_config:
       skip_cloning: true
@@ -274,13 +137,8 @@
     branches:
     - ^main$
     - ^main-
-<<<<<<< HEAD
-    cluster: build03
+    cluster: build02
     context: ci/prow/v4.10.odo-images
-=======
-    cluster: build02
-    context: ci/prow/v4.7.odo-images
->>>>>>> f31d64d1
     decorate: true
     decoration_config:
       skip_cloning: true
@@ -330,13 +188,8 @@
     branches:
     - ^main$
     - ^main-
-<<<<<<< HEAD
-    cluster: build03
+    cluster: build02
     context: ci/prow/v4.10.odo-integration-devfile-odo
-=======
-    cluster: build02
-    context: ci/prow/v4.7.odo-integration-devfile-odo
->>>>>>> f31d64d1
     decorate: true
     decoration_config:
       skip_cloning: true

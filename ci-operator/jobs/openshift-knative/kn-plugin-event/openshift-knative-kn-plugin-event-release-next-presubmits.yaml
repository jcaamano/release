presubmits:
  openshift-knative/kn-plugin-event:
  - agent: kubernetes
    always_run: true
    branches:
    - ^release-next$
    - ^release-next-
<<<<<<< HEAD
    cluster: build01
    context: ci/prow/images
    decorate: true
    decoration_config:
      skip_cloning: true
    labels:
      ci.openshift.io/generator: prowgen
      pj-rehearse.openshift.io/can-be-rehearsed: "true"
    name: pull-ci-openshift-knative-kn-plugin-event-release-next-images
    rerun_command: /test images
    spec:
      containers:
      - args:
        - --gcs-upload-secret=/secrets/gcs/service-account.json
        - --image-import-pull-secret=/etc/pull-secret/.dockerconfigjson
        - --report-credentials-file=/etc/report/credentials
        - --target=[images]
        command:
        - ci-operator
        image: ci-operator:latest
        imagePullPolicy: Always
        name: ""
        resources:
          requests:
            cpu: 10m
        volumeMounts:
        - mountPath: /secrets/gcs
          name: gcs-credentials
          readOnly: true
        - mountPath: /etc/pull-secret
          name: pull-secret
          readOnly: true
        - mountPath: /etc/report
          name: result-aggregator
          readOnly: true
      serviceAccountName: ci-operator
      volumes:
      - name: pull-secret
        secret:
          secretName: registry-pull-credentials
      - name: result-aggregator
        secret:
          secretName: result-aggregator
    trigger: (?m)^/test( | .* )images,?($|\s.*)
  - agent: kubernetes
    always_run: true
    branches:
    - ^release-next$
    - ^release-next-
    cluster: build01
=======
    cluster: build03
>>>>>>> 23278da5
    context: ci/prow/unit
    decorate: true
    decoration_config:
      skip_cloning: true
    labels:
      ci.openshift.io/generator: prowgen
      pj-rehearse.openshift.io/can-be-rehearsed: "true"
    name: pull-ci-openshift-knative-kn-plugin-event-release-next-unit
    rerun_command: /test unit
    spec:
      containers:
      - args:
        - --gcs-upload-secret=/secrets/gcs/service-account.json
        - --image-import-pull-secret=/etc/pull-secret/.dockerconfigjson
        - --report-credentials-file=/etc/report/credentials
        - --target=unit
        command:
        - ci-operator
        image: ci-operator:latest
        imagePullPolicy: Always
        name: ""
        resources:
          requests:
            cpu: 10m
        volumeMounts:
        - mountPath: /secrets/gcs
          name: gcs-credentials
          readOnly: true
        - mountPath: /etc/pull-secret
          name: pull-secret
          readOnly: true
        - mountPath: /etc/report
          name: result-aggregator
          readOnly: true
      serviceAccountName: ci-operator
      volumes:
      - name: pull-secret
        secret:
          secretName: registry-pull-credentials
      - name: result-aggregator
        secret:
          secretName: result-aggregator
    trigger: (?m)^/test( | .* )unit,?($|\s.*)<|MERGE_RESOLUTION|>--- conflicted
+++ resolved
@@ -5,8 +5,7 @@
     branches:
     - ^release-next$
     - ^release-next-
-<<<<<<< HEAD
-    cluster: build01
+    cluster: build03
     context: ci/prow/images
     decorate: true
     decoration_config:
@@ -55,10 +54,7 @@
     branches:
     - ^release-next$
     - ^release-next-
-    cluster: build01
-=======
     cluster: build03
->>>>>>> 23278da5
     context: ci/prow/unit
     decorate: true
     decoration_config:

approve:
- commandHelpLink: https://go.k8s.io/bot-commands
  ignore_review_state: false
  lgtm_acts_as_approve: true
  repos:
  - openshift/ci-docs
  - openshift/ci-ns-ttl-controller
  - openshift/ci-search
  - openshift/ci-tools
  - openshift/release
  - openshift/release-controller
  - openshift/sippy
  - redhat-operator-ecosystem/release
- commandHelpLink: https://go.k8s.io/bot-commands
  ignore_review_state: false
  lgtm_acts_as_approve: true
  repos:
  - openshift/enterprise-images
  require_self_approval: false
- commandHelpLink: https://go.k8s.io/bot-commands
  ignore_review_state: true
  repos:
  - openshift-priv/cluster-api
  - openshift-priv/cluster-api-actuator-pkg
  - openshift-priv/cluster-api-provider-aws
  - openshift-priv/cluster-api-provider-azure
  - openshift-priv/cluster-api-provider-gcp
  - openshift-priv/cluster-api-provider-kubemark
  - openshift-priv/cluster-api-provider-libvirt
  - openshift-priv/cluster-api-provider-openstack
  - openshift-priv/cluster-autoscaler-operator
  - openshift-priv/cluster-machine-approver
  - openshift-priv/kubernetes-autoscaler
  - openshift-priv/machine-api-operator
  - openshift/cluster-api
  - openshift/cluster-api-actuator-pkg
  - openshift/cluster-api-provider-aws
  - openshift/cluster-api-provider-azure
  - openshift/cluster-api-provider-gcp
  - openshift/cluster-api-provider-kubemark
  - openshift/cluster-api-provider-libvirt
  - openshift/cluster-api-provider-openstack
  - openshift/cluster-autoscaler-operator
  - openshift/cluster-machine-approver
  - openshift/kubernetes-autoscaler
  - openshift/machine-api-operator
  require_self_approval: true
- commandHelpLink: https://go.k8s.io/bot-commands
  lgtm_acts_as_approve: true
  repos:
  - openshift
  - openshift-priv
  require_self_approval: false
- commandHelpLink: https://go.k8s.io/bot-commands
  ignore_review_state: true
  repos:
  - tnozicka/openshift-acme
  require_self_approval: false
- commandHelpLink: https://go.k8s.io/bot-commands
  repos:
  - openshift-priv/operator-lifecycle-manager
  - openshift-priv/operator-registry
  - operator-framework/operator-lifecycle-manager
  - operator-framework/operator-registry
  require_self_approval: false
- commandHelpLink: https://go.k8s.io/bot-commands
  ignore_review_state: true
  repos:
  - openshift/odo
  - openshift/odo-init-image
- commandHelpLink: https://go.k8s.io/bot-commands
  repos:
  - openshift/enhancements
  require_self_approval: true
- commandHelpLink: https://go.k8s.io/bot-commands
  ignore_review_state: true
  repos:
  - redhat-developer/devconsole-api
  - redhat-developer/devconsole-operator
  - redhat-developer/git-service
  - redhat-developer/service-binding-operator
  require_self_approval: true
- commandHelpLink: https://go.k8s.io/bot-commands
  ignore_review_state: true
  repos:
  - redhat-developer/gitops-backend
  - redhat-developer/gitops-operator
  - redhat-developer/kam
  require_self_approval: true
- commandHelpLink: https://go.k8s.io/bot-commands
  ignore_review_state: true
  repos:
  - shipwright-io/build
  - shipwright-io/website
  require_self_approval: true
- commandHelpLink: https://go.k8s.io/bot-commands
  ignore_review_state: false
  repos:
  - codeready-toolchain/api
  - codeready-toolchain/host-operator
  - codeready-toolchain/member-operator
  - codeready-toolchain/registration-service
  - codeready-toolchain/toolchain-common
  - codeready-toolchain/toolchain-e2e
  require_self_approval: false
- commandHelpLink: https://go.k8s.io/bot-commands
  ignore_review_state: false
  repos:
  - integr8ly/ansible-tower-configuration
  - integr8ly/application-monitoring-operator
  - integr8ly/cloud-resource-operator
  - integr8ly/delorean
  - integr8ly/grafana-operator
  - integr8ly/heimdall
  - integr8ly/installation
  - integr8ly/integreatly-operator
  - integr8ly/rhmi-utils
  - integr8ly/workload-web-app
  require_self_approval: true
- commandHelpLink: https://go.k8s.io/bot-commands
  lgtm_acts_as_approve: true
  repos:
  - openshift-knative
  require_self_approval: false
- commandHelpLink: https://go.k8s.io/bot-commands
  lgtm_acts_as_approve: true
  repos:
  - coreos/coreos-assembler
  require_self_approval: false
- commandHelpLink: https://go.k8s.io/bot-commands
  lgtm_acts_as_approve: true
  repos:
  - coreos/bootupd
  - coreos/rpm-ostree
  require_self_approval: false
- commandHelpLink: https://go.k8s.io/bot-commands
  lgtm_acts_as_approve: true
  repos:
  - ostreedev/ostree
  require_self_approval: false
- commandHelpLink: https://go.k8s.io/bot-commands
  repos:
  - openshift-priv/file-integrity-operator
  - openshift/file-integrity-operator
  require_self_approval: false
- commandHelpLink: https://go.k8s.io/bot-commands
  ignore_review_state: true
  repos:
  - openshift-kni/baremetal-deploy
  require_self_approval: true
- commandHelpLink: https://go.k8s.io/bot-commands
  ignore_review_state: true
  repos:
  - openshift-metal3/dev-scripts
  - openshift-priv/dev-scripts
  require_self_approval: true
- commandHelpLink: https://go.k8s.io/bot-commands
  ignore_review_state: false
  repos:
  - openshift-priv/installer
  - openshift/installer
  require_self_approval: true
- commandHelpLink: https://go.k8s.io/bot-commands
  repos:
  - openshift/hypershift-toolkit
  require_self_approval: false
- commandHelpLink: https://go.k8s.io/bot-commands
  repos:
  - openshift-psap/ci-artifacts
  require_self_approval: true
- commandHelpLink: https://go.k8s.io/bot-commands
  repos:
  - openshift/ibm-roks-toolkit
  require_self_approval: false
- commandHelpLink: https://go.k8s.io/bot-commands
  repos:
  - openshift-kni/performance-addon-operators
  require_self_approval: false
- commandHelpLink: https://go.k8s.io/bot-commands
  repos:
  - openshift-kni/cnf-features-deploy
  require_self_approval: false
- commandHelpLink: https://go.k8s.io/bot-commands
  repos:
  - openshift-priv/cluster-csi-snapshot-controller-operator
  - openshift/cluster-csi-snapshot-controller-operator
  require_self_approval: false
- commandHelpLink: https://go.k8s.io/bot-commands
  repos:
  - openshift-priv/openshift-tests
  - openshift-priv/openshift-tests-private
  - openshift/openshift-tests
  - openshift/openshift-tests-private
  require_self_approval: true
- commandHelpLink: https://go.k8s.io/bot-commands
  repos:
  - jianzhangbjz/learn-operator
  require_self_approval: true
- commandHelpLink: https://go.k8s.io/bot-commands
  repos:
  - openshift-priv/csi-driver-nfs
  - openshift/csi-driver-nfs
  require_self_approval: false
- commandHelpLink: https://go.k8s.io/bot-commands
  repos:
  - openshift-priv/windows-machine-config-operator
  - openshift/windows-machine-config-operator
  require_self_approval: false
- commandHelpLink: https://go.k8s.io/bot-commands
  repos:
  - openshift-priv/csi-driver-manila-operator
  - openshift/csi-driver-manila-operator
  require_self_approval: false
- commandHelpLink: https://go.k8s.io/bot-commands
  repos:
  - openshift-priv/aws-pod-identity-webhook
  - openshift/aws-pod-identity-webhook
  require_self_approval: false
- commandHelpLink: https://go.k8s.io/bot-commands
  lgtm_acts_as_approve: true
  repos:
  - open-cluster-management
  require_self_approval: false
- commandHelpLink: https://go.k8s.io/bot-commands
  repos:
  - openshift-priv/bond-cni
  - openshift/bond-cni
  require_self_approval: false
- commandHelpLink: https://go.k8s.io/bot-commands
  repos:
  - openshift-priv/kubernetes-nmstate
  - openshift/kubernetes-nmstate
  require_self_approval: false
- commandHelpLink: https://go.k8s.io/bot-commands
  repos:
  - openshift-priv/cincinnati-operator
  - openshift/cincinnati-operator
  require_self_approval: false
- commandHelpLink: https://go.k8s.io/bot-commands
  repos:
  - eclipse/che-operator
  require_self_approval: false
- commandHelpLink: https://go.k8s.io/bot-commands
  repos:
  - devfile
  require_self_approval: false
- commandHelpLink: https://go.k8s.io/bot-commands
  repos:
  - code-ready/crc
  - openshift-priv/crc
  require_self_approval: false
- commandHelpLink: https://go.k8s.io/bot-commands
  repos:
  - code-ready/snc
  - openshift-priv/egress-router-cni
  - openshift/egress-router-cni
  require_self_approval: false
- commandHelpLink: https://go.k8s.io/bot-commands
  repos:
  - openshift-priv/assisted-installer
  - openshift-priv/assisted-installer-agent
  - openshift-priv/assisted-service
  - openshift-priv/assisted-test-infra
  - openshift/assisted-installer
  - openshift/assisted-installer-agent
  - openshift/assisted-service
  - openshift/assisted-test-infra
  require_self_approval: false
- commandHelpLink: https://go.k8s.io/bot-commands
  repos:
  - che-incubator/chectl
  require_self_approval: false
- commandHelpLink: https://go.k8s.io/bot-commands
  repos:
  - che-incubator/che-test-harness
- commandHelpLink: https://go.k8s.io/bot-commands
  repos:
  - kata-containers/runtime
  require_self_approval: false
- commandHelpLink: https://go.k8s.io/bot-commands
  repos:
  - openshift-priv/csi-driver-projected-resource
  - openshift/csi-driver-projected-resource
  require_self_approval: false
- commandHelpLink: https://go.k8s.io/bot-commands
  repos:
  - openshift-priv/redhat-subscription-injection-webhook
  - openshift/redhat-subscription-injection-webhook
  require_self_approval: false
- commandHelpLink: https://go.k8s.io/bot-commands
  lgtm_acts_as_approve: true
  repos:
  - openshift-priv/ocs-operator
  - openshift/ocs-operator
  require_self_approval: true
- commandHelpLink: ""
  repos:
  - ansible-collections/community.okd
  - openshift-priv/community.okd
  require_self_approval: false
- commandHelpLink: https://go.k8s.io/bot-commands
  ignore_review_state: true
  repos:
  - operator-framework/operator-lib
  require_self_approval: true
- commandHelpLink: ""
  repos:
  - openshift-priv/cluster-baremetal-operator
  - openshift/cluster-baremetal-operator
  require_self_approval: false
- commandHelpLink: ""
  repos:
  - openshift-priv/openstack-cinder-csi-driver-operator
  - openshift/openstack-cinder-csi-driver-operator
  require_self_approval: false
- commandHelpLink: ""
  repos:
  - kubevirt/must-gather
  - openshift-priv/must-gather
  require_self_approval: false
- commandHelpLink: ""
  repos:
  - kubevirt/must-gather
  - openshift-priv/must-gather
  require_self_approval: false
- commandHelpLink: ""
  repos:
  - openshift-priv/osd-metrics-exporter
  - openshift/osd-metrics-exporter
  require_self_approval: false
- commandHelpLink: ""
  repos:
  - openshift/procfs
  require_self_approval: false
- commandHelpLink: ""
  repos:
  - openshift/okd-machine-os
  require_self_approval: false
- commandHelpLink: ""
  repos:
  - openshift-priv/gcp-pd-csi-driver-operator
  - openshift/gcp-pd-csi-driver-operator
  require_self_approval: false
- commandHelpLink: ""
  repos:
  - openshift-priv/gcp-pd-csi-driver
  - openshift/gcp-pd-csi-driver
  require_self_approval: false
- commandHelpLink: ""
  repos:
  - openshift-priv/egress-router-cni
  - openshift/egress-router-cni
  require_self_approval: false
- commandHelpLink: ""
  repos:
  - app-sre/deployment-validation-operator
  require_self_approval: false
- commandHelpLink: ""
  repos:
  - freeipa/freeipa-operator
  require_self_approval: false
- commandHelpLink: ""
  repos:
  - openshift-priv/vsphere-problem-detector
  - openshift/vsphere-problem-detector
  require_self_approval: false
- commandHelpLink: ""
  repos:
  - openshift-priv/special-resource-operator
  - openshift/special-resource-operator
  require_self_approval: false
- commandHelpLink: ""
  repos:
  - openshift-priv/app-netutil
  - openshift/app-netutil
  require_self_approval: false
- commandHelpLink: ""
  repos:
  - openshift-priv/cluster-cloud-controller-manager-operator
  - openshift/cluster-cloud-controller-manager-operator
  require_self_approval: true
- commandHelpLink: ""
  repos:
  - openstack-k8s-operators/osp-director-operator
  require_self_approval: false
- commandHelpLink: ""
  repos:
  - 3scale/3scale-operator
  - openshift-priv/hypershift
  - openshift/hypershift
  require_self_approval: false
- commandHelpLink: ""
  repos:
  - openshift/rook
  require_self_approval: false
- commandHelpLink: ""
  repos:
  - openshift-priv/azure-disk-csi-driver-operator
  - openshift/azure-disk-csi-driver-operator
  require_self_approval: false
- commandHelpLink: ""
  repos:
  - openshift-priv/azure-disk-csi-driver
  - openshift/azure-disk-csi-driver
  require_self_approval: false
- commandHelpLink: ""
  repos:
  - openshift-priv/cloud-network-config-controller
  - openshift/cloud-network-config-controller
  require_self_approval: false
- commandHelpLink: https://go.k8s.io/bot-commands
  repos:
  - openshift/operator-framework-olm
  require_self_approval: false
- commandHelpLink: ""
  repos:
<<<<<<< HEAD
  - open-cluster-management/security-middleware
=======
  - openshift/oc-compliance
>>>>>>> 8dd1b7b6
  require_self_approval: false
blunderbuss:
  max_request_count: 2
  request_count: 2
  use_status_availability: true
bugzilla:
  default:
    '*':
      add_external_link: true
      allowed_groups:
      - redhat
      - qe_staff
      dependent_bug_states:
      - status: VERIFIED
      - status: RELEASE_PENDING
      - resolution: ERRATA
        status: CLOSED
      is_open: true
      state_after_close:
        status: NEW
      state_after_merge:
        status: MODIFIED
      state_after_validation:
        status: POST
      valid_states:
      - status: NEW
      - status: ASSIGNED
      - status: ON_DEV
      - status: POST
    community-4.6:
      validate_by_default: false
    community-4.7:
      validate_by_default: false
    fcos:
      validate_by_default: false
    master:
      add_external_link: true
      allowed_groups:
      - redhat
      - qe_staff
      exclude_defaults: true
      is_open: true
      state_after_close:
        status: NEW
      state_after_merge:
        status: MODIFIED
      state_after_validation:
        status: POST
      target_release: 4.8.0
      valid_states:
      - status: NEW
      - status: ASSIGNED
      - status: ON_DEV
      - status: POST
    openshift-3.11:
      add_external_link: true
      allowed_groups:
      - redhat
      - qe_staff
      exclude_defaults: true
      is_open: true
      state_after_close:
        status: NEW
      state_after_merge:
        status: MODIFIED
      state_after_validation:
        status: POST
      target_release: 3.11.z
      valid_states:
      - status: NEW
      - status: ASSIGNED
      - status: ON_DEV
      - status: POST
      validate_by_default: true
    openshift-4.1:
      dependent_bug_target_releases:
      - 4.2.0
      - 4.2.z
      target_release: 4.1.z
      validate_by_default: true
    openshift-4.2:
      dependent_bug_target_releases:
      - 4.3.0
      - 4.3.z
      target_release: 4.2.z
      validate_by_default: true
    openshift-4.3:
      dependent_bug_target_releases:
      - 4.4.0
      - 4.4.z
      target_release: 4.3.z
      validate_by_default: true
    openshift-4.4:
      dependent_bug_target_releases:
      - 4.5.0
      - 4.5.z
      target_release: 4.4.z
      validate_by_default: true
    openshift-4.5:
      dependent_bug_target_releases:
      - 4.6.0
      - 4.6.z
      target_release: 4.5.z
      validate_by_default: true
    openshift-4.6:
      dependent_bug_target_releases:
      - 4.7.0
      - 4.7.z
      target_release: 4.6.z
      validate_by_default: true
    openshift-4.7:
      dependent_bug_target_releases:
      - 4.8.0
      target_release: 4.7.z
      validate_by_default: true
    openshift-4.8:
      dependent_bug_states:
      - status: MODIFIED
      - status: VERIFIED
      dependent_bug_target_releases:
      - 4.9.0
      target_release: 4.8.0
      validate_by_default: true
    release-3.11:
      add_external_link: true
      allowed_groups:
      - redhat
      - qe_staff
      exclude_defaults: true
      is_open: true
      state_after_close:
        status: NEW
      state_after_merge:
        status: MODIFIED
      state_after_validation:
        status: POST
      target_release: 3.11.z
      valid_states:
      - status: NEW
      - status: ASSIGNED
      - status: ON_DEV
      - status: POST
      validate_by_default: true
    release-4.1:
      dependent_bug_target_releases:
      - 4.2.0
      - 4.2.z
      target_release: 4.1.z
      validate_by_default: true
    release-4.2:
      dependent_bug_target_releases:
      - 4.3.0
      - 4.3.z
      target_release: 4.2.z
      validate_by_default: true
    release-4.3:
      dependent_bug_target_releases:
      - 4.4.0
      - 4.4.z
      target_release: 4.3.z
      validate_by_default: true
    release-4.4:
      dependent_bug_target_releases:
      - 4.5.0
      - 4.5.z
      target_release: 4.4.z
      validate_by_default: true
    release-4.5:
      dependent_bug_target_releases:
      - 4.6.0
      - 4.6.z
      target_release: 4.5.z
      validate_by_default: true
    release-4.6:
      dependent_bug_target_releases:
      - 4.7.0
      - 4.7.z
      target_release: 4.6.z
      validate_by_default: true
    release-4.7:
      dependent_bug_target_releases:
      - 4.8.0
      target_release: 4.7.z
      validate_by_default: true
    release-4.8:
      dependent_bug_states:
      - status: MODIFIED
      - status: VERIFIED
      dependent_bug_target_releases:
      - 4.9.0
      target_release: 4.8.0
      validate_by_default: true
  orgs:
    openshift:
      repos:
        ocs-operator:
          branches:
            '*':
              add_external_link: true
              allowed_groups:
              - redhat
              - qe_staff
              exclude_defaults: true
              is_open: true
              state_after_close:
                status: NEW
              state_after_merge:
                status: MODIFIED
              state_after_validation:
                status: POST
              valid_states:
              - status: NEW
              - status: ASSIGNED
              - status: ON_DEV
              - status: POST
            master:
              exclude_defaults: true
              target_release: OCS 4.7.0
            release-4.2:
              exclude_defaults: true
              target_release: OCS 4.2.0
              validate_by_default: true
            release-4.3:
              exclude_defaults: true
              target_release: OCS 4.3.0
              validate_by_default: true
            release-4.4:
              exclude_defaults: true
              target_release: OCS 4.4.0
              validate_by_default: true
            release-4.5:
              exclude_defaults: true
              target_release: OCS 4.5.0
              validate_by_default: true
            release-4.6:
              target_release: OCS 4.6.0
              validate_by_default: true
            release-4.7:
              target_release: OCS 4.7.0
              validate_by_default: true
        openshift-tests:
          branches:
            '*':
              allowed_groups:
              - redhat
              - qe_staff
              validate_by_default: false
        openshift-tests-private:
          branches:
            '*':
              allowed_groups:
              - redhat
              - qe_staff
              validate_by_default: false
    openshift-priv:
      repos:
        ocs-operator:
          branches:
            '*':
              add_external_link: true
              allowed_groups:
              - redhat
              - qe_staff
              exclude_defaults: true
              is_open: true
              state_after_close:
                status: NEW
              state_after_merge:
                status: MODIFIED
              state_after_validation:
                status: POST
              valid_states:
              - status: NEW
              - status: ASSIGNED
              - status: ON_DEV
              - status: POST
            master:
              exclude_defaults: true
              target_release: OCS 4.7.0
            release-4.2:
              exclude_defaults: true
              target_release: OCS 4.2.0
              validate_by_default: true
            release-4.3:
              exclude_defaults: true
              target_release: OCS 4.3.0
              validate_by_default: true
            release-4.4:
              exclude_defaults: true
              target_release: OCS 4.4.0
              validate_by_default: true
            release-4.5:
              exclude_defaults: true
              target_release: OCS 4.5.0
              validate_by_default: true
            release-4.6:
              target_release: OCS 4.6.0
              validate_by_default: true
            release-4.7:
              target_release: OCS 4.7.0
              validate_by_default: true
        openshift-tests:
          branches:
            '*':
              allowed_groups:
              - redhat
              - qe_staff
              validate_by_default: false
        openshift-tests-private:
          branches:
            '*':
              allowed_groups:
              - redhat
              - qe_staff
              validate_by_default: false
cat: {}
cherry_pick_unapproved:
  branchregexp: ^release-.*$
  comment: This PR is not for the master branch but does not have the `cherry-pick-approved`  label. Adding the `do-not-merge/cherry-pick-not-approved`  label.
config_updater:
  gzip: false
  maps:
    ci-operator/config/**/*-fcos.yaml:
      clusters:
        app.ci:
        - ci
      gzip: true
      name: ci-operator-misc-configs
    ci-operator/config/**/*-hive-ocm-*.yaml:
      clusters:
        app.ci:
        - ci
      gzip: true
      name: ci-operator-misc-configs
    ci-operator/config/**/*-logging*/openshift*-*-logging*-release-5.*.yaml:
      clusters:
        app.ci:
        - ci
      gzip: true
      name: ci-operator-misc-configs
    ci-operator/config/**/*-logging*/openshift*-*-logging*-tech-preview*.yaml:
      clusters:
        app.ci:
        - ci
      name: ci-operator-misc-configs
    ci-operator/config/**/*-main.yaml:
      clusters:
        app.ci:
        - ci
      gzip: true
      name: ci-operator-master-configs
    ci-operator/config/**/*-main__*.yaml:
      clusters:
        app.ci:
        - ci
      name: ci-operator-master-configs
    ci-operator/config/**/*-ocp-ci-integration.yaml:
      clusters:
        app.ci:
        - ci
      gzip: true
      name: ci-operator-misc-configs
    ci-operator/config/**/*branch-openshift*.yaml:
      clusters:
        app.ci:
        - ci
      gzip: true
      name: ci-operator-misc-configs
    ci-operator/config/**/*master*.yaml:
      clusters:
        app.ci:
        - ci
      gzip: true
      name: ci-operator-master-configs
    ci-operator/config/**/*openshift-3.*.yaml:
      clusters:
        app.ci:
        - ci
      gzip: true
      name: ci-operator-3.x-configs
    ci-operator/config/**/*openshift-4.1*.yaml:
      clusters:
        app.ci:
        - ci
      gzip: true
      name: ci-operator-4.1-configs
    ci-operator/config/**/*openshift-4.2*.yaml:
      clusters:
        app.ci:
        - ci
      gzip: true
      name: ci-operator-4.2-configs
    ci-operator/config/**/*openshift-4.3*.yaml:
      clusters:
        app.ci:
        - ci
      gzip: true
      name: ci-operator-4.3-configs
    ci-operator/config/**/*openshift-4.4*.yaml:
      clusters:
        app.ci:
        - ci
      gzip: true
      name: ci-operator-4.4-configs
    ci-operator/config/**/*openshift-4.5*.yaml:
      clusters:
        app.ci:
        - ci
      gzip: true
      name: ci-operator-4.5-configs
    ci-operator/config/**/*openshift-4.6*.yaml:
      clusters:
        app.ci:
        - ci
      gzip: true
      name: ci-operator-4.6-configs
    ci-operator/config/**/*openshift-4.7*.yaml:
      clusters:
        app.ci:
        - ci
      gzip: true
      name: ci-operator-4.7-configs
    ci-operator/config/**/*openshift-4.8*.yaml:
      clusters:
        app.ci:
        - ci
      gzip: true
      name: ci-operator-4.8-configs
    ci-operator/config/**/*openshift-4.9*.yaml:
      clusters:
        app.ci:
        - ci
      name: ci-operator-4.9-configs
    ci-operator/config/**/*openshift-v4*.yaml:
      clusters:
        app.ci:
        - ci
      gzip: true
      name: ci-operator-misc-configs
    ci-operator/config/**/*podman-v1.*.yaml:
      clusters:
        app.ci:
        - ci
      gzip: true
      name: ci-operator-misc-configs
    ci-operator/config/**/*release-0.*.yaml:
      clusters:
        app.ci:
        - ci
      gzip: true
      name: ci-operator-misc-configs
    ci-operator/config/**/*release-1.*.yaml:
      clusters:
        app.ci:
        - ci
      gzip: true
      name: ci-operator-misc-configs
    ci-operator/config/**/*release-3.*.yaml:
      clusters:
        app.ci:
        - ci
      gzip: true
      name: ci-operator-3.x-configs
    ci-operator/config/**/*release-4.1*.yaml:
      clusters:
        app.ci:
        - ci
      gzip: true
      name: ci-operator-4.1-configs
    ci-operator/config/**/*release-4.2*.yaml:
      clusters:
        app.ci:
        - ci
      gzip: true
      name: ci-operator-4.2-configs
    ci-operator/config/**/*release-4.3*.yaml:
      clusters:
        app.ci:
        - ci
      gzip: true
      name: ci-operator-4.3-configs
    ci-operator/config/**/*release-4.4*.yaml:
      clusters:
        app.ci:
        - ci
      gzip: true
      name: ci-operator-4.4-configs
    ci-operator/config/**/*release-4.5*.yaml:
      clusters:
        app.ci:
        - ci
      gzip: true
      name: ci-operator-4.5-configs
    ci-operator/config/**/*release-4.6*.yaml:
      clusters:
        app.ci:
        - ci
      gzip: true
      name: ci-operator-4.6-configs
    ci-operator/config/**/*release-4.7*.yaml:
      clusters:
        app.ci:
        - ci
      gzip: true
      name: ci-operator-4.7-configs
    ci-operator/config/**/*release-4.8*.yaml:
      clusters:
        app.ci:
        - ci
      gzip: true
      name: ci-operator-4.8-configs
    ci-operator/config/**/*release-4.9*.yaml:
      clusters:
        app.ci:
        - ci
      name: ci-operator-4.9-configs
    ci-operator/config/**/*release-next*.yaml:
      clusters:
        app.ci:
        - ci
      gzip: true
      name: ci-operator-misc-configs
    ci-operator/config/**/*release-v*.yaml:
      clusters:
        app.ci:
        - ci
      gzip: true
      name: ci-operator-misc-configs
    ci-operator/config/**/cluster-logging-operator/openshift*-cluster-logging-operator-feature*.yaml:
      clusters:
        app.ci:
        - ci
      gzip: true
      name: ci-operator-misc-configs
    ci-operator/config/**/elasticsearch-*/openshift*-elasticsearch*-release-5.*.yaml:
      clusters:
        app.ci:
        - ci
      gzip: true
      name: ci-operator-misc-configs
    ci-operator/config/**/elasticsearch-*/openshift-elasticsearch-*-tech-preview*.yaml:
      clusters:
        app.ci:
        - ci
      name: ci-operator-misc-configs
    ci-operator/config/**/elasticsearch-operator/openshift*-elasticsearch-operator-feature*.yaml:
      clusters:
        app.ci:
        - ci
      gzip: true
      name: ci-operator-misc-configs
    ci-operator/config/**/oauth-proxy/openshift*-samples-operator-*.yaml:
      clusters:
        app.ci:
        - ci
      gzip: true
      name: ci-operator-misc-configs
    ci-operator/config/**/origin-aggregated-logging/openshift*-origin-aggregated-logging-feature*.yaml:
      clusters:
        app.ci:
        - ci
      gzip: true
      name: ci-operator-misc-configs
    ci-operator/config/**/tektoncd-pipeline-operator/openshift-tektoncd-pipeline-operator-v*.yaml:
      clusters:
        app.ci:
        - ci
      gzip: true
      name: ci-operator-misc-configs
    ci-operator/config/**/windows-machine-config-bootstrapper/*windows-machine-config-bootstrapper-community-*.yaml:
      clusters:
        app.ci:
        - ci
      gzip: true
      name: ci-operator-misc-configs
    ci-operator/config/**/windows-machine-config-operator/*-community-*.yaml:
      clusters:
        app.ci:
        - ci
      gzip: true
      name: ci-operator-misc-configs
    ci-operator/config/eclipse/che-operator/*-7*.yaml:
      clusters:
        app.ci:
        - ci
      gzip: true
      name: ci-operator-misc-configs
    ci-operator/config/eclipse/che-operator/*-master.yaml:
      clusters:
        app.ci:
        - ci
      name: ci-operator-master-configs
    ci-operator/config/integr8ly/integreatly-operator/integr8ly-integreatly-operator-*-next-*.yaml:
      clusters:
        app.ci:
        - ci
      gzip: true
      name: ci-operator-misc-configs
    ci-operator/config/kubevirt/**/*release-2.[4-9].yaml:
      clusters:
        app.ci:
        - ci
      gzip: true
      name: ci-operator-misc-configs
    ci-operator/config/open-cluster-management/**/*-prow-experiment.yaml:
      clusters:
        app.ci:
        - ci
      gzip: true
      name: ci-operator-misc-configs
    ci-operator/config/open-cluster-management/**/*-release-2.0*.yaml:
      clusters:
        app.ci:
        - ci
      gzip: true
      name: ci-operator-misc-configs
    ci-operator/config/open-cluster-management/**/*-release-2.1*.yaml:
      clusters:
        app.ci:
        - ci
      gzip: true
      name: ci-operator-misc-configs
    ci-operator/config/open-cluster-management/**/*-release-2.2*.yaml:
      clusters:
        app.ci:
        - ci
      gzip: true
      name: ci-operator-misc-configs
    ci-operator/config/open-cluster-management/**/*-release-2.3*.yaml:
      clusters:
        app.ci:
        - ci
      gzip: true
      name: ci-operator-misc-configs
    ci-operator/config/openshift-priv/kubernetes/openshift-priv-kubernetes-{oc,origin,sdn}-*.yaml:
      clusters:
        app.ci:
        - ci
      gzip: true
      name: ci-operator-misc-configs
    ci-operator/config/openshift/kubernetes/openshift-kubernetes-{oc,origin,sdn}-*.yaml:
      clusters:
        app.ci:
        - ci
      gzip: true
      name: ci-operator-misc-configs
    ci-operator/config/operator-framework/*/*feature*.yaml:
      clusters:
        app.ci:
        - ci
      gzip: true
      name: ci-operator-misc-configs
    ci-operator/config/red-hat-data-services/**/*-v1*.yaml:
      clusters:
        app.ci:
        - ci
      gzip: true
      name: ci-operator-misc-configs
    ci-operator/config/redhat-operator-ecosystem/playground/*-cvp-ocp-4.4.yaml:
      clusters:
        app.ci:
        - ci
      gzip: true
      name: ci-operator-4.4-configs
    ci-operator/config/redhat-operator-ecosystem/playground/*-cvp-ocp-4.5.yaml:
      clusters:
        app.ci:
        - ci
      gzip: true
      name: ci-operator-4.5-configs
    ci-operator/config/redhat-operator-ecosystem/playground/*-cvp-ocp-4.6.yaml:
      clusters:
        app.ci:
        - ci
      gzip: true
      name: ci-operator-4.6-configs
    ci-operator/config/redhat-operator-ecosystem/playground/*-cvp-ocp-4.7.yaml:
      clusters:
        app.ci:
        - ci
      gzip: true
      name: ci-operator-4.7-configs
    ci-operator/config/redhat-operator-ecosystem/playground/*-cvp-ocp-4.8.yaml:
      clusters:
        app.ci:
        - ci
      gzip: true
      name: ci-operator-4.8-configs
    ci-operator/config/redhat-operator-ecosystem/playground/*-cvp-ocp-4.9.yaml:
      clusters:
        app.ci:
        - ci
      name: ci-operator-4.9-configs
    ci-operator/jobs/**/*-branch-openshift-*.yaml:
      clusters:
        api.ci:
        - ci
        app.ci:
        - ci
      gzip: true
      name: job-config-misc
    ci-operator/jobs/**/*-fcos-*.yaml:
      clusters:
        api.ci:
        - ci
        app.ci:
        - ci
      gzip: true
      name: job-config-misc
    ci-operator/jobs/**/*-hive-ocm-*.yaml:
      clusters:
        api.ci:
        - ci
        app.ci:
        - ci
      gzip: true
      name: job-config-misc
    ci-operator/jobs/**/*-logging*/openshift*-logging*-release-5.*.yaml:
      clusters:
        api.ci:
        - ci
        app.ci:
        - ci
      gzip: true
      name: job-config-misc
    ci-operator/jobs/**/*-logging*/openshift*logging*-tech-preview*.yaml:
      clusters:
        api.ci:
        - ci
        app.ci:
        - ci
      gzip: true
      name: job-config-misc
    ci-operator/jobs/**/*-main-periodics.yaml:
      clusters:
        api.ci:
        - ci
        app.ci:
        - ci
      gzip: true
      name: job-config-master
    ci-operator/jobs/**/*-main-postsubmits.yaml:
      clusters:
        api.ci:
        - ci
        app.ci:
        - ci
      gzip: true
      name: job-config-master
    ci-operator/jobs/**/*-main-presubmits.yaml:
      clusters:
        api.ci:
        - ci
        app.ci:
        - ci
      gzip: true
      name: job-config-master
    ci-operator/jobs/**/*-ocp-ci-integration*.yaml:
      clusters:
        app.ci:
        - ci
      name: job-config-misc
    ci-operator/jobs/**/*enterprise-3.*.yaml:
      clusters:
        api.ci:
        - ci
        app.ci:
        - ci
      gzip: true
      name: job-config-3.x
    ci-operator/jobs/**/*infra-periodics*.yaml:
      clusters:
        api.ci:
        - ci
        app.ci:
        - ci
      gzip: true
      name: job-config-misc
    ci-operator/jobs/**/*master*.yaml:
      clusters:
        api.ci:
        - ci
        app.ci:
        - ci
      gzip: true
      name: job-config-master
    ci-operator/jobs/**/*openshift-3.*.yaml:
      clusters:
        api.ci:
        - ci
        app.ci:
        - ci
      gzip: true
      name: job-config-3.x
    ci-operator/jobs/**/*openshift-4.1*.yaml:
      clusters:
        api.ci:
        - ci
        app.ci:
        - ci
      gzip: true
      name: job-config-4.1
    ci-operator/jobs/**/*openshift-4.2*.yaml:
      clusters:
        api.ci:
        - ci
        app.ci:
        - ci
      gzip: true
      name: job-config-4.2
    ci-operator/jobs/**/*openshift-4.3*.yaml:
      clusters:
        api.ci:
        - ci
        app.ci:
        - ci
      gzip: true
      name: job-config-4.3
    ci-operator/jobs/**/*openshift-4.4*.yaml:
      clusters:
        api.ci:
        - ci
        app.ci:
        - ci
      gzip: true
      name: job-config-4.4
    ci-operator/jobs/**/*openshift-4.5*.yaml:
      clusters:
        api.ci:
        - ci
        app.ci:
        - ci
      gzip: true
      name: job-config-4.5
    ci-operator/jobs/**/*openshift-4.6*.yaml:
      clusters:
        api.ci:
        - ci
        app.ci:
        - ci
      gzip: true
      name: job-config-4.6
    ci-operator/jobs/**/*openshift-4.7*.yaml:
      clusters:
        api.ci:
        - ci
        app.ci:
        - ci
      gzip: true
      name: job-config-4.7
    ci-operator/jobs/**/*openshift-4.8*.yaml:
      clusters:
        api.ci:
        - ci
        app.ci:
        - ci
      gzip: true
      name: job-config-4.8
    ci-operator/jobs/**/*openshift-4.9*.yaml:
      clusters:
        api.ci:
        - ci
        app.ci:
        - ci
      gzip: true
      name: job-config-4.9
    ci-operator/jobs/**/*openshift-v4*.yaml:
      clusters:
        api.ci:
        - ci
        app.ci:
        - ci
      gzip: true
      name: job-config-misc
    ci-operator/jobs/**/*podman-v1.*.yaml:
      clusters:
        api.ci:
        - ci
        app.ci:
        - ci
      gzip: true
      name: job-config-misc
    ci-operator/jobs/**/*release-0.*.yaml:
      clusters:
        api.ci:
        - ci
        app.ci:
        - ci
      gzip: true
      name: job-config-misc
    ci-operator/jobs/**/*release-1.*.yaml:
      clusters:
        api.ci:
        - ci
        app.ci:
        - ci
      gzip: true
      name: job-config-misc
    ci-operator/jobs/**/*release-3.*.yaml:
      clusters:
        api.ci:
        - ci
        app.ci:
        - ci
      gzip: true
      name: job-config-3.x
    ci-operator/jobs/**/*release-4.1*.yaml:
      clusters:
        api.ci:
        - ci
        app.ci:
        - ci
      gzip: true
      name: job-config-4.1
    ci-operator/jobs/**/*release-4.2*.yaml:
      clusters:
        api.ci:
        - ci
        app.ci:
        - ci
      gzip: true
      name: job-config-4.2
    ci-operator/jobs/**/*release-4.3*.yaml:
      clusters:
        api.ci:
        - ci
        app.ci:
        - ci
      gzip: true
      name: job-config-4.3
    ci-operator/jobs/**/*release-4.4*.yaml:
      clusters:
        api.ci:
        - ci
        app.ci:
        - ci
      gzip: true
      name: job-config-4.4
    ci-operator/jobs/**/*release-4.5*.yaml:
      clusters:
        api.ci:
        - ci
        app.ci:
        - ci
      gzip: true
      name: job-config-4.5
    ci-operator/jobs/**/*release-4.6*.yaml:
      clusters:
        api.ci:
        - ci
        app.ci:
        - ci
      gzip: true
      name: job-config-4.6
    ci-operator/jobs/**/*release-4.7*.yaml:
      clusters:
        api.ci:
        - ci
        app.ci:
        - ci
      gzip: true
      name: job-config-4.7
    ci-operator/jobs/**/*release-4.8*.yaml:
      clusters:
        api.ci:
        - ci
        app.ci:
        - ci
      gzip: true
      name: job-config-4.8
    ci-operator/jobs/**/*release-4.9*.yaml:
      clusters:
        api.ci:
        - ci
        app.ci:
        - ci
      gzip: true
      name: job-config-4.9
    ci-operator/jobs/**/*release-next*.yaml:
      clusters:
        api.ci:
        - ci
        app.ci:
        - ci
      gzip: true
      name: job-config-misc
    ci-operator/jobs/**/*release-v*.yaml:
      clusters:
        api.ci:
        - ci
        app.ci:
        - ci
      gzip: true
      name: job-config-misc
    ci-operator/jobs/**/cluster-logging-operator/openshift*-cluster-logging-operator-feature*.yaml:
      clusters:
        api.ci:
        - ci
        app.ci:
        - ci
      gzip: true
      name: job-config-misc
    ci-operator/jobs/**/elasticsearch-*/openshift*-release-5.*.yaml:
      clusters:
        api.ci:
        - ci
        app.ci:
        - ci
      gzip: true
      name: job-config-misc
    ci-operator/jobs/**/elasticsearch-operator/openshift*-elasticsearch-operator-feature*.yaml:
      clusters:
        api.ci:
        - ci
        app.ci:
        - ci
      gzip: true
      name: job-config-misc
    ci-operator/jobs/**/elasticsearch-operator/openshift-elasticsearch-operator-tech-preview*.yaml:
      clusters:
        api.ci:
        - ci
        app.ci:
        - ci
      gzip: true
      name: job-config-misc
    ci-operator/jobs/**/elasticsearch-proxy/openshift-elasticsearch-proxy-tech-preview*.yaml:
      clusters:
        api.ci:
        - ci
        app.ci:
        - ci
      gzip: true
      name: job-config-misc
    ci-operator/jobs/**/infra-image-mirroring.yaml:
      clusters:
        api.ci:
        - ci
        app.ci:
        - ci
      gzip: true
      name: job-config-misc
    ci-operator/jobs/**/oauth-proxy/openshift*-oauth-proxy-samples-operator-*.yaml:
      clusters:
        api.ci:
        - ci
        app.ci:
        - ci
      gzip: true
      name: job-config-misc
    ci-operator/jobs/**/origin-aggregated-logging/openshift*-origin-aggregated-logging-feature*.yaml:
      clusters:
        api.ci:
        - ci
        app.ci:
        - ci
      gzip: true
      name: job-config-misc
    ci-operator/jobs/**/tektoncd-pipeline-operator/openshift-tektoncd-pipeline-operator-v*.yaml:
      clusters:
        api.ci:
        - ci
        app.ci:
        - ci
      gzip: true
      name: job-config-misc
    ci-operator/jobs/**/windows-machine-config-bootstrapper/*windows-machine-config-bootstrapper-community-*.yaml:
      clusters:
        api.ci:
        - ci
        app.ci:
        - ci
      gzip: true
      name: job-config-misc
    ci-operator/jobs/**/windows-machine-config-operator/*-community-*.yaml:
      clusters:
        api.ci:
        - ci
        app.ci:
        - ci
      gzip: true
      name: job-config-misc
    ci-operator/jobs/eclipse/che-operator/*-7*.yaml:
      clusters:
        api.ci:
        - ci
        app.ci:
        - ci
      name: job-config-misc
    ci-operator/jobs/eclipse/che-operator/*-master.yaml:
      clusters:
        api.ci:
        - ci
        app.ci:
        - ci
      name: job-config-master
    ci-operator/jobs/integr8ly/integreatly-operator/integr8ly-integreatly-operator-*-next-*.yaml:
      clusters:
        api.ci:
        - ci
        app.ci:
        - ci
      gzip: true
      name: job-config-misc
    ci-operator/jobs/open-cluster-management/**/*-prow-experiment-*.yaml:
      clusters:
        api.ci:
        - ci
        app.ci:
        - ci
      gzip: true
      name: job-config-misc
    ci-operator/jobs/open-cluster-management/**/*-release-2.0*.yaml:
      clusters:
        api.ci:
        - ci
        app.ci:
        - ci
      gzip: true
      name: job-config-misc
    ci-operator/jobs/open-cluster-management/**/*-release-2.1*.yaml:
      clusters:
        api.ci:
        - ci
        app.ci:
        - ci
      gzip: true
      name: job-config-misc
    ci-operator/jobs/open-cluster-management/**/*-release-2.2*.yaml:
      clusters:
        api.ci:
        - ci
        app.ci:
        - ci
      gzip: true
      name: job-config-misc
    ci-operator/jobs/open-cluster-management/**/*-release-2.3*.yaml:
      clusters:
        api.ci:
        - ci
        app.ci:
        - ci
      gzip: true
      name: job-config-misc
    ci-operator/jobs/openshift-priv/kubernetes/openshift-priv-kubernetes-{oc,origin,sdn}-*.yaml:
      clusters:
        api.ci:
        - ci
        app.ci:
        - ci
      gzip: true
      name: job-config-misc
    ci-operator/jobs/openshift/kubernetes/openshift-kubernetes-{oc,origin,sdn}-*.yaml:
      clusters:
        api.ci:
        - ci
        app.ci:
        - ci
      gzip: true
      name: job-config-misc
    ci-operator/jobs/operator-framework/*/*feature*.yaml:
      clusters:
        api.ci:
        - ci
        app.ci:
        - ci
      gzip: true
      name: job-config-misc
    ci-operator/jobs/red-hat-data-services/**/*-v1*.yaml:
      clusters:
        api.ci:
        - ci
        app.ci:
        - ci
      gzip: true
      name: job-config-misc
    ci-operator/jobs/redhat-operator-ecosystem/playground/*-cvp-ocp-4.4.yaml:
      clusters:
        api.ci:
        - ci
        app.ci:
        - ci
      gzip: true
      name: job-config-4.4
    ci-operator/jobs/redhat-operator-ecosystem/playground/*-cvp-ocp-4.5.yaml:
      clusters:
        api.ci:
        - ci
        app.ci:
        - ci
      gzip: true
      name: job-config-4.5
    ci-operator/jobs/redhat-operator-ecosystem/playground/*-cvp-ocp-4.6.yaml:
      clusters:
        api.ci:
        - ci
        app.ci:
        - ci
      gzip: true
      name: job-config-4.6
    ci-operator/jobs/redhat-operator-ecosystem/playground/*-cvp-ocp-4.7.yaml:
      clusters:
        api.ci:
        - ci
        app.ci:
        - ci
      gzip: true
      name: job-config-4.7
    ci-operator/jobs/redhat-operator-ecosystem/playground/*-cvp-ocp-4.8.yaml:
      clusters:
        api.ci:
        - ci
        app.ci:
        - ci
      gzip: true
      name: job-config-4.8
    ci-operator/jobs/redhat-operator-ecosystem/playground/*-cvp-ocp-4.9.yaml:
      clusters:
        api.ci:
        - ci
        app.ci:
        - ci
      gzip: true
      name: job-config-4.9
    ci-operator/step-registry/**/*:
      clusters:
        api.ci:
        - ci
        app.ci:
        - ci
      name: step-registry
    ci-operator/templates/master-sidecar-3.yaml:
      clusters:
        api.ci:
        - ci
        app.ci:
        - ci
        build01:
        - ci
        build02:
        - ci
        vsphere:
        - ci
      name: prow-job-master-sidecar-3
    ci-operator/templates/master-sidecar-4.2.yaml:
      clusters:
        api.ci:
        - ci
        app.ci:
        - ci
        build01:
        - ci
        build02:
        - ci
        vsphere:
        - ci
      name: prow-job-master-sidecar-4.2
    ci-operator/templates/master-sidecar-4.3.yaml:
      clusters:
        api.ci:
        - ci
        app.ci:
        - ci
        build01:
        - ci
        build02:
        - ci
        vsphere:
        - ci
      name: prow-job-master-sidecar-4.3
    ci-operator/templates/master-sidecar-4.4.yaml:
      clusters:
        api.ci:
        - ci
        app.ci:
        - ci
        build01:
        - ci
        build02:
        - ci
        vsphere:
        - ci
      name: prow-job-master-sidecar-4.4
    ci-operator/templates/master-sidecar-4.6.yaml:
      clusters:
        api.ci:
        - ci
        app.ci:
        - ci
        build01:
        - ci
        build02:
        - ci
        vsphere:
        - ci
      name: prow-job-master-sidecar-4.6
    ci-operator/templates/openshift/endurance/endurance-install.yaml:
      clusters:
        api.ci:
        - ci
        app.ci:
        - ci
        build01:
        - ci
        build02:
        - ci
        vsphere:
        - ci
      name: prow-job-endurance-install
    ci-operator/templates/openshift/endurance/endurance-test.yaml:
      clusters:
        api.ci:
        - ci
        app.ci:
        - ci
        build01:
        - ci
        build02:
        - ci
        vsphere:
        - ci
      name: prow-job-endurance-test
    ci-operator/templates/openshift/installer/cluster-launch-installer-custom-test-image.yaml:
      clusters:
        api.ci:
        - ci
        app.ci:
        - ci
        build01:
        - ci
        build02:
        - ci
        vsphere:
        - ci
      name: prow-job-cluster-launch-installer-custom-test-image
    ci-operator/templates/openshift/installer/cluster-launch-installer-e2e.yaml:
      clusters:
        api.ci:
        - ci
        app.ci:
        - ci
        build01:
        - ci
        build02:
        - ci
        vsphere:
        - ci
      name: prow-job-cluster-launch-installer-e2e
    ci-operator/templates/openshift/installer/cluster-launch-installer-libvirt-e2e.yaml:
      clusters:
        api.ci:
        - ci
        app.ci:
        - ci
        build01:
        - ci
        build02:
        - ci
        vsphere:
        - ci
      name: prow-job-cluster-launch-installer-libvirt-e2e
    ci-operator/templates/openshift/installer/cluster-launch-installer-metal-e2e.yaml:
      clusters:
        api.ci:
        - ci
        app.ci:
        - ci
        build01:
        - ci
        build02:
        - ci
        vsphere:
        - ci
      name: prow-job-cluster-launch-installer-metal-e2e
    ci-operator/templates/openshift/installer/cluster-launch-installer-openstack-e2e.yaml:
      clusters:
        api.ci:
        - ci
        app.ci:
        - ci
        build01:
        - ci
        build02:
        - ci
        vsphere:
        - ci
      name: prow-job-cluster-launch-installer-openstack-e2e
    ci-operator/templates/openshift/installer/cluster-launch-installer-openstack-upi-e2e.yaml:
      clusters:
        api.ci:
        - ci
        app.ci:
        - ci
        build01:
        - ci
        build02:
        - ci
        vsphere:
        - ci
      name: prow-job-cluster-launch-installer-openstack-upi-e2e
    ci-operator/templates/openshift/installer/cluster-launch-installer-remote-libvirt-e2e.yaml:
      clusters:
        api.ci:
        - ci
        app.ci:
        - ci
        build01:
        - ci
        build02:
        - ci
        vsphere:
        - ci
      name: prow-job-cluster-launch-installer-remote-libvirt-e2e
    ci-operator/templates/openshift/installer/cluster-launch-installer-src.yaml:
      clusters:
        api.ci:
        - ci
        build01:
        - ci
        build02:
        - ci
        vsphere:
        - ci
      name: prow-job-cluster-launch-installer-src
    ci-operator/templates/openshift/installer/cluster-launch-installer-upi-e2e.yaml:
      clusters:
        api.ci:
        - ci
        app.ci:
        - ci
        build01:
        - ci
        build02:
        - ci
        vsphere:
        - ci
      name: prow-job-cluster-launch-installer-upi-e2e
    ci-operator/templates/openshift/openshift-ansible/cluster-launch-e2e-openshift-ansible.yaml:
      clusters:
        api.ci:
        - ci
        app.ci:
        - ci
        build01:
        - ci
        build02:
        - ci
        vsphere:
        - ci
      name: prow-job-cluster-launch-e2e-openshift-ansible
    ci-operator/templates/openshift/openshift-ansible/cluster-launch-e2e-openshift-jenkins.yaml:
      clusters:
        api.ci:
        - ci
        app.ci:
        - ci
        build01:
        - ci
        build02:
        - ci
        vsphere:
        - ci
      name: prow-job-cluster-launch-e2e-openshift-jenkins
    ci-operator/templates/openshift/openshift-ansible/cluster-launch-e2e-upgrade.yaml:
      clusters:
        api.ci:
        - ci
        app.ci:
        - ci
        build01:
        - ci
        build02:
        - ci
        vsphere:
        - ci
      name: prow-job-cluster-launch-e2e-upgrade
    ci-operator/templates/openshift/openshift-ansible/cluster-launch-e2e.yaml:
      clusters:
        api.ci:
        - ci
        app.ci:
        - ci
        build01:
        - ci
        build02:
        - ci
        vsphere:
        - ci
      name: prow-job-cluster-launch-e2e
    ci-operator/templates/openshift/openshift-ansible/cluster-launch-src.yaml:
      clusters:
        api.ci:
        - ci
        app.ci:
        - ci
        build01:
        - ci
        build02:
        - ci
        vsphere:
        - ci
      name: prow-job-cluster-launch-src
    ci-operator/templates/openshift/openshift-ansible/cluster-scaleup-e2e-40.yaml:
      clusters:
        api.ci:
        - ci
        app.ci:
        - ci
        build01:
        - ci
        build02:
        - ci
        vsphere:
        - ci
      name: prow-job-cluster-scaleup-e2e-40
    cluster/test-deploy/aws-4.0/*:
      clusters:
        api.ci:
        - ci
        app.ci:
        - ci
        build01:
        - ci
        build02:
        - ci
        vsphere:
        - ci
      name: cluster-profile-aws-centos-40
    cluster/test-deploy/aws-atomic/*:
      clusters:
        api.ci:
        - ci
        app.ci:
        - ci
        build01:
        - ci
        build02:
        - ci
        vsphere:
        - ci
      name: cluster-profile-aws-atomic
    cluster/test-deploy/aws-centos/*:
      clusters:
        api.ci:
        - ci
        app.ci:
        - ci
        build01:
        - ci
        build02:
        - ci
        vsphere:
        - ci
      name: cluster-profile-aws-centos
    cluster/test-deploy/aws-gluster/*:
      clusters:
        api.ci:
        - ci
        app.ci:
        - ci
        build01:
        - ci
        build02:
        - ci
        vsphere:
        - ci
      name: cluster-profile-aws-gluster
    cluster/test-deploy/gcp-4.0/*:
      clusters:
        api.ci:
        - ci
        app.ci:
        - ci
        build01:
        - ci
        build02:
        - ci
        vsphere:
        - ci
      name: cluster-profile-gcp-40
    cluster/test-deploy/gcp-crio/*:
      clusters:
        api.ci:
        - ci
        app.ci:
        - ci
        build01:
        - ci
        build02:
        - ci
        vsphere:
        - ci
      name: cluster-profile-gcp-crio
    cluster/test-deploy/gcp-ha-static/*:
      clusters:
        api.ci:
        - ci
        app.ci:
        - ci
        build01:
        - ci
        build02:
        - ci
        vsphere:
        - ci
      name: cluster-profile-gcp-ha-static
    cluster/test-deploy/gcp-ha/*:
      clusters:
        api.ci:
        - ci
        app.ci:
        - ci
        build01:
        - ci
        build02:
        - ci
        vsphere:
        - ci
      name: cluster-profile-gcp-ha
    cluster/test-deploy/gcp-logging/*:
      clusters:
        api.ci:
        - ci
        app.ci:
        - ci
        build01:
        - ci
        build02:
        - ci
        vsphere:
        - ci
      name: cluster-profile-gcp-logging
    cluster/test-deploy/gcp/*:
      clusters:
        api.ci:
        - ci
        app.ci:
        - ci
        build01:
        - ci
        build02:
        - ci
        vsphere:
        - ci
      name: cluster-profile-gcp
    cluster/test-deploy/ovirt/*:
      clusters:
        api.ci:
        - ci
        app.ci:
        - ci
        build01:
        - ci
        build02:
        - ci
        vsphere:
        - ci
      name: cluster-profile-ovirt
    cluster/test-deploy/packet/*:
      clusters:
        api.ci:
        - ci
        app.ci:
        - ci
        build01:
        - ci
        build02:
        - ci
        vsphere:
        - ci
      name: cluster-profile-packet
    clusters/app.ci/backport-verifier/_config.yaml:
      clusters:
        app.ci:
        - ci
      key: config.yaml
      name: backport-verifier-config
    clusters/app.ci/prow-monitoring/_dashboards.yaml:
      clusters:
        app.ci:
        - prow-monitoring
      key: dashboards.yaml
      name: grafana-dashboards
    clusters/app.ci/prow-monitoring/mixins/_grafana_dashboards_out/*.json:
      clusters:
        app.ci:
        - prow-monitoring
      name: grafana-dashboard-definitions-0
    clusters/app.ci/publicize/_config.yaml:
      clusters:
        app.ci:
        - ci
      key: config.yaml
      name: publicize-config
    clusters/build-clusters/01_cluster/sshd-bastion/ppc64le-libvirt/sshd_config:
      clusters:
        build01:
        - bastion-ppc64le-libvirt
      name: sshd-config-ppc64le-libvirt
    clusters/build-clusters/01_cluster/sshd-bastion/ppc64le/sshd_config:
      clusters:
        build01:
        - bastion-ppc64le
      name: sshd-config-ppc64le
    clusters/build-clusters/01_cluster/sshd-bastion/telco/sshd_config:
      clusters:
        build01:
        - bastion-telco
      name: sshd-config-telco
    clusters/build-clusters/01_cluster/sshd-bastion/z/sshd_config:
      clusters:
        build01:
        - bastion-z
      name: sshd-config-z
    core-services/ci-secret-bootstrap/_config.yaml:
      clusters:
        app.ci:
        - ci
      name: ci-secret-bootstrap
    core-services/ci-secret-generator/_config.yaml:
      clusters:
        app.ci:
        - ci
      name: ci-secret-generator
    core-services/image-mirroring/**/mapping_*:
      clusters:
        api.ci:
        - ci
        app.ci:
        - ci
      name: image-mirror-mappings
    core-services/prow/02_config/_boskos.yaml:
      clusters:
        api.ci:
        - ci
        app.ci:
        - ci
      key: boskos.yaml
      name: resources
    core-services/prow/02_config/_config.yaml:
      clusters:
        api.ci:
        - ci
        app.ci:
        - ci
      key: config.yaml
      name: config
    core-services/prow/02_config/_labels.yaml:
      clusters:
        api.ci:
        - ci
        app.ci:
        - ci
      key: labels.yaml
      name: labels
    core-services/prow/02_config/_plugins.yaml:
      clusters:
        api.ci:
        - ci
        app.ci:
        - ci
      key: plugins.yaml
      name: plugins
    core-services/prow/02_config/deck-extensions/*:
      clusters:
        api.ci:
        - ci
        app.ci:
        - ci
      name: deck-extensions
    core-services/release-controller/_releases/*:
      clusters:
        api.ci:
        - ocp
      name: releases
    core-services/release-controller/_repos/*:
      clusters:
        api.ci:
        - ocp
        app.ci:
        - ocp
        build01:
        - ocp
        build02:
        - ocp
        vsphere:
        - ocp
      name: base-repos
    core-services/secret-mirroring/_mapping.yaml:
      clusters:
        api.ci:
        - ci
        app.ci:
        - ci
        build01:
        - ci
        build02:
        - ci
      key: mapping.yaml
      name: secret-mirroring
external_plugins:
  3scale/3scale-operator:
  - endpoint: http://refresh
    events:
    - issue_comment
    name: refresh
  - endpoint: http://cherrypick
    events:
    - issue_comment
    - pull_request
    name: cherrypick
  - endpoint: http://needs-rebase
    events:
    - pull_request
    name: needs-rebase
  ComplianceAsCode/content:
  - endpoint: http://refresh
    events:
    - issue_comment
    name: refresh
  - endpoint: http://cherrypick
    events:
    - issue_comment
    - pull_request
    name: cherrypick
  - endpoint: http://needs-rebase
    events:
    - pull_request
    name: needs-rebase
  ansible-collections/community.okd:
  - endpoint: http://refresh
    events:
    - issue_comment
    name: refresh
  - endpoint: http://cherrypick
    events:
    - issue_comment
    - pull_request
    name: cherrypick
  - endpoint: http://needs-rebase
    events:
    - pull_request
    name: needs-rebase
  app-sre/deployment-validation-operator:
  - endpoint: http://refresh
    events:
    - issue_comment
    name: refresh
  - endpoint: http://cherrypick
    events:
    - issue_comment
    - pull_request
    name: cherrypick
  - endpoint: http://needs-rebase
    events:
    - pull_request
    name: needs-rebase
  che-incubator/che-test-harness:
  - endpoint: http://refresh
    events:
    - issue_comment
    name: refresh
  - endpoint: http://cherrypick
    events:
    - issue_comment
    - pull_request
    name: cherrypick
  - endpoint: http://needs-rebase
    events:
    - pull_request
    name: needs-rebase
  che-incubator/chectl:
  - endpoint: http://refresh
    events:
    - issue_comment
    name: refresh
  - endpoint: http://cherrypick
    events:
    - issue_comment
    - pull_request
    name: cherrypick
  - endpoint: http://needs-rebase
    events:
    - pull_request
    name: needs-rebase
  code-ready/crc:
  - endpoint: http://refresh
    events:
    - issue_comment
    name: refresh
  - endpoint: http://cherrypick
    events:
    - issue_comment
    - pull_request
    name: cherrypick
  - endpoint: http://needs-rebase
    events:
    - pull_request
    name: needs-rebase
  code-ready/snc:
  - endpoint: http://refresh
    events:
    - issue_comment
    name: refresh
  - endpoint: http://cherrypick
    events:
    - issue_comment
    - pull_request
    name: cherrypick
  - endpoint: http://needs-rebase
    events:
    - pull_request
    name: needs-rebase
  codeready-toolchain/api:
  - endpoint: http://refresh
    events:
    - issue_comment
    name: refresh
  - endpoint: http://needs-rebase
    events:
    - pull_request
    name: needs-rebase
  codeready-toolchain/host-operator:
  - endpoint: http://refresh
    events:
    - issue_comment
    name: refresh
  - endpoint: http://needs-rebase
    events:
    - pull_request
    name: needs-rebase
  codeready-toolchain/member-operator:
  - endpoint: http://refresh
    events:
    - issue_comment
    name: refresh
  - endpoint: http://needs-rebase
    events:
    - pull_request
    name: needs-rebase
  codeready-toolchain/registration-service:
  - endpoint: http://refresh
    events:
    - issue_comment
    name: refresh
  - endpoint: http://needs-rebase
    events:
    - pull_request
    name: needs-rebase
  codeready-toolchain/toolchain-common:
  - endpoint: http://refresh
    events:
    - issue_comment
    name: refresh
  - endpoint: http://needs-rebase
    events:
    - pull_request
    name: needs-rebase
  codeready-toolchain/toolchain-e2e:
  - endpoint: http://refresh
    events:
    - issue_comment
    name: refresh
  - endpoint: http://needs-rebase
    events:
    - pull_request
    name: needs-rebase
  containers/buildah:
  - endpoint: http://refresh
    events:
    - issue_comment
    name: refresh
  - endpoint: http://cherrypick
    events:
    - issue_comment
    - pull_request
    name: cherrypick
  - endpoint: http://needs-rebase
    events:
    - pull_request
    name: needs-rebase
  containers/common:
  - endpoint: http://needs-rebase
    events:
    - pull_request
    name: needs-rebase
  containers/conmon:
  - endpoint: http://needs-rebase
    events:
    - pull_request
    name: needs-rebase
  containers/dnsname:
  - endpoint: http://needs-rebase
    events:
    - pull_request
    name: needs-rebase
  containers/podman:
  - endpoint: http://needs-rebase
    events:
    - pull_request
    name: needs-rebase
  coreos/bootupd:
  - endpoint: http://refresh
    events:
    - issue_comment
    name: refresh
  - endpoint: http://cherrypick
    events:
    - issue_comment
    - pull_request
    name: cherrypick
  - endpoint: http://needs-rebase
    events:
    - pull_request
    name: needs-rebase
  coreos/coreos-assembler:
  - endpoint: http://refresh
    events:
    - issue_comment
    name: refresh
  - endpoint: http://cherrypick
    events:
    - issue_comment
    - pull_request
    name: cherrypick
  - endpoint: http://needs-rebase
    events:
    - pull_request
    name: needs-rebase
  coreos/rpm-ostree:
  - endpoint: http://refresh
    events:
    - issue_comment
    name: refresh
  - endpoint: http://cherrypick
    events:
    - issue_comment
    - pull_request
    name: cherrypick
  - endpoint: http://needs-rebase
    events:
    - pull_request
    name: needs-rebase
  cri-o:
  - endpoint: http://refresh
    events:
    - issue_comment
    name: refresh
  - endpoint: http://cherrypick
    events:
    - issue_comment
    - pull_request
    name: cherrypick
  - endpoint: http://needs-rebase
    events:
    - pull_request
    name: needs-rebase
  devfile:
  - endpoint: http://refresh
    events:
    - issue_comment
    name: refresh
  - endpoint: http://cherrypick
    events:
    - issue_comment
    - pull_request
    name: cherrypick
  - endpoint: http://needs-rebase
    events:
    - pull_request
    name: needs-rebase
  eclipse/che-operator:
  - endpoint: http://refresh
    events:
    - issue_comment
    name: refresh
  - endpoint: http://cherrypick
    events:
    - pull_request
    - issue_comment
    name: cherrypick
  - endpoint: http://needs-rebase
    events:
    - pull_request
    name: needs-rebase
  freeipa/freeipa-operator:
  - endpoint: http://refresh
    events:
    - issue_comment
    name: refresh
  - endpoint: http://cherrypick
    events:
    - issue_comment
    - pull_request
    name: cherrypick
  - endpoint: http://needs-rebase
    events:
    - pull_request
    name: needs-rebase
  integr8ly/ansible-tower-configuration:
  - endpoint: http://refresh
    events:
    - issue_comment
    name: refresh
  - endpoint: http://cherrypick
    events:
    - issue_comment
    - pull_request
    name: cherrypick
  - endpoint: http://needs-rebase
    events:
    - pull_request
    name: needs-rebase
  integr8ly/application-monitoring-operator:
  - endpoint: http://refresh
    events:
    - issue_comment
    name: refresh
  - endpoint: http://cherrypick
    events:
    - issue_comment
    - pull_request
    name: cherrypick
  - endpoint: http://needs-rebase
    events:
    - pull_request
    name: needs-rebase
  integr8ly/cloud-resource-operator:
  - endpoint: http://refresh
    events:
    - issue_comment
    name: refresh
  - endpoint: http://cherrypick
    events:
    - issue_comment
    - pull_request
    name: cherrypick
  - endpoint: http://needs-rebase
    events:
    - pull_request
    name: needs-rebase
  integr8ly/delorean:
  - endpoint: http://refresh
    events:
    - issue_comment
    name: refresh
  - endpoint: http://cherrypick
    events:
    - issue_comment
    - pull_request
    name: cherrypick
  - endpoint: http://needs-rebase
    events:
    - pull_request
    name: needs-rebase
  integr8ly/grafana-operator:
  - endpoint: http://refresh
    events:
    - issue_comment
    name: refresh
  - endpoint: http://cherrypick
    events:
    - issue_comment
    - pull_request
    name: cherrypick
  - endpoint: http://needs-rebase
    events:
    - pull_request
    name: needs-rebase
  integr8ly/heimdall:
  - endpoint: http://refresh
    events:
    - issue_comment
    name: refresh
  - endpoint: http://cherrypick
    events:
    - issue_comment
    - pull_request
    name: cherrypick
  - endpoint: http://needs-rebase
    events:
    - pull_request
    name: needs-rebase
  integr8ly/installation:
  - endpoint: http://refresh
    events:
    - issue_comment
    name: refresh
  - endpoint: http://cherrypick
    events:
    - issue_comment
    - pull_request
    name: cherrypick
  - endpoint: http://needs-rebase
    events:
    - pull_request
    name: needs-rebase
  integr8ly/integreatly-operator:
  - endpoint: http://refresh
    events:
    - issue_comment
    name: refresh
  - endpoint: http://cherrypick
    events:
    - issue_comment
    - pull_request
    name: cherrypick
  - endpoint: http://needs-rebase
    events:
    - pull_request
    name: needs-rebase
  integr8ly/rhmi-utils:
  - endpoint: http://refresh
    events:
    - issue_comment
    name: refresh
  - endpoint: http://cherrypick
    events:
    - issue_comment
    - pull_request
    name: cherrypick
  - endpoint: http://needs-rebase
    events:
    - pull_request
    name: needs-rebase
  integr8ly/workload-web-app:
  - endpoint: http://refresh
    events:
    - issue_comment
    name: refresh
  - endpoint: http://cherrypick
    events:
    - issue_comment
    - pull_request
    name: cherrypick
  - endpoint: http://needs-rebase
    events:
    - pull_request
    name: needs-rebase
  jianzhangbjz/learn-operator:
  - endpoint: http://refresh
    events:
    - issue_comment
    name: refresh
  - endpoint: http://cherrypick
    events:
    - issue_comment
    - pull_request
    name: cherrypick
  - endpoint: http://needs-rebase
    events:
    - pull_request
    name: needs-rebase
  kata-containers/runtime:
  - endpoint: http://refresh
    events:
    - issue_comment
    name: refresh
  - endpoint: http://cherrypick
    events:
    - issue_comment
    - pull_request
    name: cherrypick
  - endpoint: http://needs-rebase
    events:
    - pull_request
    name: needs-rebase
  kiegroup/kie-cloud-operator:
  - endpoint: http://refresh
    events:
    - issue_comment
    name: refresh
  - endpoint: http://needs-rebase
    events:
    - pull_request
    name: needs-rebase
  kube-reporting:
  - endpoint: http://refresh
    events:
    - issue_comment
    name: refresh
  - endpoint: http://cherrypick
    events:
    - issue_comment
    - pull_request
    name: cherrypick
  - endpoint: http://needs-rebase
    events:
    - pull_request
    name: needs-rebase
  kubernetes-sigs/security-profiles-operators:
  - endpoint: http://refresh
    events:
    - issue_comment
    name: refresh
  - endpoint: http://cherrypick
    events:
    - issue_comment
    - pull_request
    name: cherrypick
  - endpoint: http://needs-rebase
    events:
    - pull_request
    name: needs-rebase
  kubevirt/kubevirt-tekton-tasks:
  - endpoint: http://refresh
    events:
    - issue_comment
    name: refresh
  - endpoint: http://cherrypick
    events:
    - issue_comment
    - pull_request
    name: cherrypick
  - endpoint: http://needs-rebase
    events:
    - pull_request
    name: needs-rebase
  kubevirt/must-gather:
  - endpoint: http://refresh
    events:
    - issue_comment
    name: refresh
  - endpoint: http://cherrypick
    events:
    - issue_comment
    - pull_request
    name: cherrypick
  - endpoint: http://needs-rebase
    events:
    - pull_request
    name: needs-rebase
  open-cluster-management:
  - endpoint: http://refresh
    events:
    - issue_comment
    name: refresh
  - endpoint: http://cherrypick
    events:
    - issue_comment
    - pull_request
    name: cherrypick
  - endpoint: http://needs-rebase
    events:
    - pull_request
    name: needs-rebase
  opendatahub-io/manifests:
  - endpoint: http://needs-rebase
    events:
    - issue_comment
    - pull_request
    name: needs-rebase
  opendatahub-io/odh-manifests:
  - endpoint: http://needs-rebase
    events:
    - pull_request
    name: needs-rebase
  opendatahub-io/opendatahub-operator:
  - endpoint: http://refresh
    events:
    - issue_comment
    name: refresh
  - endpoint: http://needs-rebase
    events:
    - pull_request
    name: needs-rebase
  openshift:
  - endpoint: http://refresh
    events:
    - issue_comment
    name: refresh
  - endpoint: http://cherrypick
    events:
    - issue_comment
    - pull_request
    name: cherrypick
  - endpoint: http://needs-rebase
    events:
    - pull_request
    name: needs-rebase
  - endpoint: http://backport-verifier
    events:
    - issue_comment
    - pull_request
    name: backport-verifier
  openshift-cnv:
  - endpoint: http://refresh
    events:
    - issue_comment
    name: refresh
  - endpoint: http://cherrypick
    events:
    - issue_comment
    - pull_request
    name: cherrypick
  - endpoint: http://needs-rebase
    events:
    - pull_request
    name: needs-rebase
  openshift-knative:
  - endpoint: http://refresh
    events:
    - issue_comment
    name: refresh
  - endpoint: http://cherrypick
    events:
    - issue_comment
    - pull_request
    name: cherrypick
  - endpoint: http://needs-rebase
    events:
    - pull_request
    name: needs-rebase
  openshift-kni/baremetal-deploy:
  - endpoint: http://refresh
    events:
    - issue_comment
    name: refresh
  - endpoint: http://needs-rebase
    events:
    - pull_request
    name: needs-rebase
  openshift-kni/cnf-features-deploy:
  - endpoint: http://refresh
    events:
    - issue_comment
    name: refresh
  - endpoint: http://cherrypick
    events:
    - issue_comment
    - pull_request
    name: cherrypick
  - endpoint: http://needs-rebase
    events:
    - pull_request
    name: needs-rebase
  openshift-kni/performance-addon-operators:
  - endpoint: http://refresh
    events:
    - issue_comment
    name: refresh
  - endpoint: http://cherrypick
    events:
    - issue_comment
    - pull_request
    name: cherrypick
  - endpoint: http://needs-rebase
    events:
    - pull_request
    name: needs-rebase
  openshift-metal3/dev-scripts:
  - endpoint: http://refresh
    events:
    - issue_comment
    name: refresh
  - endpoint: http://cherrypick
    events:
    - issue_comment
    - pull_request
    name: cherrypick
  - endpoint: http://needs-rebase
    events:
    - pull_request
    name: needs-rebase
  openshift-priv:
  - endpoint: http://refresh
    events:
    - issue_comment
    name: refresh
  - endpoint: http://cherrypick
    events:
    - issue_comment
    - pull_request
    name: cherrypick
  - endpoint: http://needs-rebase
    events:
    - pull_request
    name: needs-rebase
  - endpoint: http://publicize
    events:
    - issue_comment
    name: publicize
  openshift-psap/ci-artifacts:
  - endpoint: http://refresh
    events:
    - issue_comment
    name: refresh
  - endpoint: http://cherrypick
    events:
    - issue_comment
    - pull_request
    name: cherrypick
  - endpoint: http://needs-rebase
    events:
    - pull_request
    name: needs-rebase
  openshift-psap/special-resource-operator:
  - endpoint: http://refresh
    events:
    - issue_comment
    name: refresh
  - endpoint: http://cherrypick
    events:
    - issue_comment
    - pull_request
    name: cherrypick
  - endpoint: http://needs-rebase
    events:
    - pull_request
    name: needs-rebase
  openshift-psap/wireguard-worker:
  - endpoint: http://refresh
    events:
    - issue_comment
    name: refresh
  - endpoint: http://cherrypick
    events:
    - issue_comment
    - pull_request
    name: cherrypick
  - endpoint: http://needs-rebase
    events:
    - pull_request
    name: needs-rebase
  openshift-s2i:
  - endpoint: http://needs-rebase
    events:
    - pull_request
    name: needs-rebase
  openstack-k8s-operators/osp-director-operator:
  - endpoint: http://refresh
    events:
    - issue_comment
    name: refresh
  - endpoint: http://cherrypick
    events:
    - issue_comment
    - pull_request
    name: cherrypick
  - endpoint: http://needs-rebase
    events:
    - pull_request
    name: needs-rebase
  operator-framework:
  - endpoint: http://refresh
    events:
    - issue_comment
    name: refresh
  - endpoint: http://cherrypick
    events:
    - issue_comment
    - pull_request
    name: cherrypick
  - endpoint: http://needs-rebase
    events:
    - pull_request
    name: needs-rebase
  ostreedev/ostree:
  - endpoint: http://refresh
    events:
    - issue_comment
    name: refresh
  - endpoint: http://cherrypick
    events:
    - issue_comment
    - pull_request
    name: cherrypick
  - endpoint: http://needs-rebase
    events:
    - pull_request
    name: needs-rebase
  red-hat-data-services/opendatahub-operator:
  - endpoint: http://needs-rebase
    events:
    - pull_request
    name: needs-rebase
  - endpoint: http://refresh
    events:
    - issue_comment
    name: refresh
  redhat-developer/gitops-backend:
  - endpoint: http://refresh
    events:
    - issue_comment
    name: refresh
  - endpoint: http://needs-rebase
    events:
    - pull_request
    name: needs-rebase
  redhat-developer/gitops-operator:
  - endpoint: http://refresh
    events:
    - issue_comment
    name: refresh
  - endpoint: http://needs-rebase
    events:
    - pull_request
    name: needs-rebase
  redhat-developer/helm:
  - endpoint: http://refresh
    events:
    - issue_comment
    name: refresh
  - endpoint: http://needs-rebase
    events:
    - pull_request
    name: needs-rebase
  redhat-developer/jenkins-operator:
  - endpoint: http://refresh
    events:
    - issue_comment
    name: refresh
  - endpoint: http://needs-rebase
    events:
    - pull_request
    name: needs-rebase
  redhat-developer/jenkins-operator-bundle:
  - endpoint: http://refresh
    events:
    - issue_comment
    name: refresh
  - endpoint: http://needs-rebase
    events:
    - pull_request
    name: needs-rebase
  redhat-developer/kam:
  - endpoint: http://refresh
    events:
    - issue_comment
    name: refresh
  - endpoint: http://needs-rebase
    events:
    - pull_request
    name: needs-rebase
  redhat-developer/openshift-jenkins-operator:
  - endpoint: http://refresh
    events:
    - issue_comment
    name: refresh
  - endpoint: http://needs-rebase
    events:
    - pull_request
    name: needs-rebase
  redhat-developer/service-binding-operator:
  - endpoint: http://refresh
    events:
    - issue_comment
    name: refresh
  - endpoint: http://needs-rebase
    events:
    - pull_request
    name: needs-rebase
  redhat-operator-ecosystem:
  - endpoint: http://refresh
    events:
    - issue_comment
    name: refresh
  - endpoint: http://cherrypick
    events:
    - issue_comment
    - pull_request
    name: cherrypick
  - endpoint: http://needs-rebase
    events:
    - pull_request
    name: needs-rebase
  shipwright-io/build:
  - endpoint: http://refresh
    events:
    - issue_comment
    name: refresh
  - endpoint: http://needs-rebase
    events:
    - pull_request
    name: needs-rebase
  shipwright-io/website:
  - endpoint: http://refresh
    events:
    - issue_comment
    name: refresh
  - endpoint: http://needs-rebase
    events:
    - pull_request
    name: needs-rebase
  tnozicka/openshift-acme:
  - endpoint: http://refresh
    events:
    - issue_comment
    name: refresh
  - endpoint: http://cherrypick
    events:
    - issue_comment
    - pull_request
    name: cherrypick
  - endpoint: http://needs-rebase
    events:
    - pull_request
    name: needs-rebase
golint: {}
goose:
  key_path: /etc/unsplash-api/api-key
heart:
  adorees:
  - openshift-merge-robot
help:
  help_guidelines_url: https://git.k8s.io/community/contributors/guide/help-wanted.md
jira:
  disabled_jira_projects:
  - enterprise
label:
  additional_labels:
  - platform/aws
  - platform/azure
  - platform/baremetal
  - platform/google
  - platform/libvirt
  - platform/openstack
  - ga
  - tide/merge-method-merge
  - tide/merge-method-rebase
  - tide/merge-method-squash
  - px-approved
  - docs-approved
  - qe-approved
  - downstream-change-needed
lgtm:
- repos:
  - opendatahub-io/manifests
  - opendatahub-io/odh-manifests
  - opendatahub-io/opendatahub-operator
  review_acts_as_lgtm: true
- repos:
  - red-hat-data-services/opendatahub-operator
  review_acts_as_lgtm: true
- repos:
  - openshift/odo
  - openshift/odo-init-image
  review_acts_as_lgtm: true
- repos:
  - openshift/ci-docs
  - openshift/ci-ns-ttl-controller
  - openshift/ci-tools
  - openshift/release
  - openshift/release-controller
  review_acts_as_lgtm: true
  trusted_team_for_sticky_lgtm: openshift-team-developer-productivity-test-platform
- repos:
  - redhat-operator-ecosystem/release
  review_acts_as_lgtm: true
  trusted_team_for_sticky_lgtm: openshift-team-developer-productivity-test-platform
- repos:
  - openshift-priv/file-integrity-operator
  - openshift/file-integrity-operator
  review_acts_as_lgtm: true
- repos:
  - openshift/hypershift-toolkit
  review_acts_as_lgtm: true
- repos:
  - openshift/ibm-roks-toolkit
  review_acts_as_lgtm: true
- repos:
  - openshift-kni/performance-addon-operators
  review_acts_as_lgtm: true
- repos:
  - openshift-kni/cnf-features-deploy
  review_acts_as_lgtm: true
- repos:
  - openshift-priv/cluster-csi-snapshot-controller-operator
  - openshift/cluster-csi-snapshot-controller-operator
  review_acts_as_lgtm: true
- repos:
  - openshift-priv/openshift-tests
  - openshift/openshift-tests
  review_acts_as_lgtm: true
- repos:
  - openshift-priv/openshift-tests-private
  - openshift/openshift-tests-private
  review_acts_as_lgtm: true
- repos:
  - jianzhangbjz/learn-operator
  review_acts_as_lgtm: true
- repos:
  - openshift-priv/csi-driver-nfs
  - openshift/csi-driver-nfs
  review_acts_as_lgtm: true
- repos:
  - openshift-priv/csi-driver-manila-operator
  - openshift/csi-driver-manila-operator
  review_acts_as_lgtm: true
- repos:
  - open-cluster-management
  review_acts_as_lgtm: true
- repos:
  - openshift-priv/aws-pod-identity-webhook
  - openshift/aws-pod-identity-webhook
  review_acts_as_lgtm: true
- repos:
  - openshift-priv/bond-cni
  - openshift/bond-cni
  review_acts_as_lgtm: true
- repos:
  - openshift-priv/kubernetes-nmstate
  - openshift/kubernetes-nmstate
  review_acts_as_lgtm: true
- repos:
  - openshift-priv/cincinnati-operator
  - openshift/cincinnati-operator
  review_acts_as_lgtm: true
- repos:
  - eclipse/che-operator
  review_acts_as_lgtm: true
- repos:
  - devfile
  review_acts_as_lgtm: true
- repos:
  - code-ready/crc
  - openshift-priv/crc
  review_acts_as_lgtm: true
- repos:
  - code-ready/snc
  - openshift-priv/egress-router-cni
  - openshift/egress-router-cni
  review_acts_as_lgtm: true
- repos:
  - openshift-priv/assisted-installer
  - openshift-priv/assisted-installer-agent
  - openshift-priv/assisted-service
  - openshift-priv/assisted-test-infra
  - openshift/assisted-installer
  - openshift/assisted-installer-agent
  - openshift/assisted-service
  - openshift/assisted-test-infra
  review_acts_as_lgtm: true
- repos:
  - che-incubator/chectl
  review_acts_as_lgtm: true
- repos:
  - che-incubator/che-test-harness
- repos:
  - kata-containers/runtime
  review_acts_as_lgtm: true
- repos:
  - openshift-priv/csi-driver-projected-resource
  - openshift/csi-driver-projected-resource
  review_acts_as_lgtm: true
- repos:
  - openshift-priv/redhat-subscription-injection-webhook
  - openshift/redhat-subscription-injection-webhook
  review_acts_as_lgtm: true
- repos:
  - ansible-collections/community.okd
  - openshift-priv/community.okd
  review_acts_as_lgtm: true
- repos:
  - openshift-priv/openstack-cinder-csi-driver-operator
  - openshift/openstack-cinder-csi-driver-operator
  review_acts_as_lgtm: true
- repos:
  - kubevirt/must-gather
  - openshift-priv/must-gather
  review_acts_as_lgtm: true
- repos:
  - kubevirt/must-gather
  - openshift-priv/must-gather
  review_acts_as_lgtm: true
- repos:
  - openshift-priv/osd-metrics-exporter
  - openshift/osd-metrics-exporter
  review_acts_as_lgtm: true
- repos:
  - openshift/procfs
  review_acts_as_lgtm: true
- repos:
  - openshift/okd-machine-os
  review_acts_as_lgtm: true
- repos:
  - openshift-priv/gcp-pd-csi-driver-operator
  - openshift/gcp-pd-csi-driver-operator
  review_acts_as_lgtm: true
- repos:
  - openshift-priv/gcp-pd-csi-driver
  - openshift/gcp-pd-csi-driver
  review_acts_as_lgtm: true
- repos:
  - openshift-priv/egress-router-cni
  - openshift/egress-router-cni
  review_acts_as_lgtm: true
- repos:
  - app-sre/deployment-validation-operator
  review_acts_as_lgtm: true
- repos:
  - freeipa/freeipa-operator
  review_acts_as_lgtm: true
- repos:
  - openshift-priv/vsphere-problem-detector
  - openshift/vsphere-problem-detector
  review_acts_as_lgtm: true
- repos:
  - openshift-priv/special-resource-operator
  - openshift/special-resource-operator
  review_acts_as_lgtm: true
- repos:
  - openshift-priv/app-netutil
  - openshift/app-netutil
  review_acts_as_lgtm: true
- repos:
  - openshift-priv/cluster-cloud-controller-manager-operator
  - openshift/cluster-cloud-controller-manager-operator
  review_acts_as_lgtm: true
- repos:
  - openstack-k8s-operators/osp-director-operator
  review_acts_as_lgtm: true
- repos:
  - 3scale/3scale-operator
  - openshift-priv/hypershift
  - openshift/hypershift
  review_acts_as_lgtm: true
- repos:
  - openshift/rook
  review_acts_as_lgtm: true
- repos:
  - openshift-priv/azure-disk-csi-driver-operator
  - openshift/azure-disk-csi-driver-operator
  review_acts_as_lgtm: true
- repos:
  - openshift-priv/azure-disk-csi-driver
  - openshift/azure-disk-csi-driver
  review_acts_as_lgtm: true
- repos:
  - openshift-priv/cloud-network-config-controller
  - openshift/cloud-network-config-controller
  review_acts_as_lgtm: true
- repos:
  - openshift/operator-framework-olm
  review_acts_as_lgtm: true
- repos:
<<<<<<< HEAD
  - open-cluster-management/security-middleware
=======
  - openshift/oc-compliance
>>>>>>> 8dd1b7b6
  review_acts_as_lgtm: true
override:
  allow_top_level_owners: true
owners:
  filenames:
    openshift/kubernetes:
      owners: DOWNSTREAM_OWNERS
      owners_aliases: DOWNSTREAM_OWNERS_ALIASES
  labels_blacklist:
  - approved
  - lgtm
plugins:
  3scale/3scale-operator:
    plugins:
    - assign
    - blunderbuss
    - golint
    - hold
    - jira
    - label
    - skip
    - trigger
    - verify-owners
    - wip
  ComplianceAsCode/content:
    plugins:
    - assign
    - dog
    - help
    - hold
    - label
    - shrug
    - skip
    - trigger
    - verify-owners
    - wip
  ansible-collections/community.okd:
    plugins:
    - assign
    - blunderbuss
    - bugzilla
    - cat
    - dog
    - heart
    - golint
    - goose
    - help
    - hold
    - label
    - lgtm
    - lifecycle
    - override
    - pony
    - retitle
    - shrug
    - sigmention
    - skip
    - trigger
    - verify-owners
    - owners-label
    - wip
    - yuks
    - approve
  app-sre/deployment-validation-operator:
    plugins:
    - assign
    - blunderbuss
    - bugzilla
    - cat
    - dog
    - heart
    - golint
    - goose
    - help
    - hold
    - jira
    - label
    - lgtm
    - lifecycle
    - override
    - pony
    - retitle
    - shrug
    - sigmention
    - skip
    - trigger
    - verify-owners
    - owners-label
    - wip
    - yuks
    - approve
  che-incubator/che-test-harness:
    plugins:
    - assign
    - blunderbuss
    - bugzilla
    - cat
    - dog
    - heart
    - golint
    - goose
    - help
    - hold
    - label
    - lgtm
    - lifecycle
    - override
    - pony
    - retitle
    - shrug
    - sigmention
    - skip
    - trigger
    - verify-owners
    - owners-label
    - wip
    - yuks
    - approve
  che-incubator/chectl:
    plugins:
    - assign
    - blunderbuss
    - bugzilla
    - cat
    - dog
    - heart
    - golint
    - goose
    - help
    - hold
    - label
    - lgtm
    - lifecycle
    - override
    - pony
    - retitle
    - shrug
    - sigmention
    - skip
    - trigger
    - verify-owners
    - owners-label
    - wip
    - yuks
    - approve
  code-ready/crc:
    plugins:
    - assign
    - blunderbuss
    - bugzilla
    - cat
    - dog
    - heart
    - golint
    - goose
    - help
    - hold
    - label
    - lgtm
    - lifecycle
    - override
    - pony
    - retitle
    - shrug
    - sigmention
    - skip
    - trigger
    - verify-owners
    - owners-label
    - wip
    - yuks
    - approve
  code-ready/snc:
    plugins:
    - assign
    - blunderbuss
    - bugzilla
    - cat
    - dog
    - heart
    - golint
    - goose
    - help
    - hold
    - label
    - lgtm
    - lifecycle
    - override
    - pony
    - retitle
    - shrug
    - sigmention
    - skip
    - trigger
    - verify-owners
    - owners-label
    - wip
    - yuks
    - approve
  codeready-toolchain/api:
    plugins:
    - assign
    - blunderbuss
    - cat
    - dog
    - heart
    - golint
    - help
    - hold
    - label
    - lgtm
    - lifecycle
    - override
    - shrug
    - sigmention
    - skip
    - trigger
    - verify-owners
    - wip
    - yuks
    - approve
  codeready-toolchain/host-operator:
    plugins:
    - assign
    - blunderbuss
    - cat
    - dog
    - heart
    - golint
    - help
    - hold
    - label
    - lgtm
    - lifecycle
    - override
    - shrug
    - sigmention
    - skip
    - trigger
    - verify-owners
    - wip
    - yuks
    - approve
  codeready-toolchain/member-operator:
    plugins:
    - assign
    - blunderbuss
    - cat
    - dog
    - heart
    - golint
    - help
    - hold
    - label
    - lgtm
    - lifecycle
    - override
    - shrug
    - sigmention
    - skip
    - trigger
    - verify-owners
    - wip
    - yuks
    - approve
  codeready-toolchain/registration-service:
    plugins:
    - assign
    - blunderbuss
    - cat
    - dog
    - heart
    - golint
    - help
    - hold
    - label
    - lgtm
    - lifecycle
    - override
    - shrug
    - sigmention
    - skip
    - trigger
    - verify-owners
    - wip
    - yuks
    - approve
  codeready-toolchain/toolchain-common:
    plugins:
    - assign
    - blunderbuss
    - cat
    - dog
    - heart
    - golint
    - help
    - hold
    - label
    - lgtm
    - lifecycle
    - override
    - shrug
    - sigmention
    - skip
    - trigger
    - verify-owners
    - wip
    - yuks
    - approve
  codeready-toolchain/toolchain-e2e:
    plugins:
    - assign
    - blunderbuss
    - cat
    - dog
    - heart
    - golint
    - help
    - hold
    - label
    - lgtm
    - lifecycle
    - override
    - shrug
    - sigmention
    - skip
    - trigger
    - verify-owners
    - wip
    - yuks
    - approve
  containers/buildah:
    plugins:
    - approve
    - assign
    - cat
    - dog
    - heart
    - golint
    - help
    - hold
    - label
    - lgtm
    - lifecycle
    - override
    - retitle
    - shrug
    - sigmention
    - skip
    - trigger
    - verify-owners
    - wip
    - yuks
  containers/common:
    plugins:
    - approve
    - assign
    - cat
    - dog
    - heart
    - golint
    - help
    - hold
    - label
    - lgtm
    - lifecycle
    - override
    - retitle
    - shrug
    - sigmention
    - skip
    - trigger
    - verify-owners
    - wip
    - yuks
  containers/conmon:
    plugins:
    - approve
    - assign
    - cat
    - dog
    - heart
    - golint
    - help
    - hold
    - label
    - lgtm
    - lifecycle
    - override
    - retitle
    - shrug
    - sigmention
    - skip
    - trigger
    - verify-owners
    - wip
    - yuks
  containers/dnsname:
    plugins:
    - approve
    - assign
    - cat
    - dog
    - heart
    - golint
    - help
    - hold
    - label
    - lgtm
    - lifecycle
    - override
    - retitle
    - shrug
    - sigmention
    - skip
    - trigger
    - verify-owners
    - wip
    - yuks
  containers/podman:
    plugins:
    - approve
    - assign
    - cat
    - dog
    - heart
    - golint
    - help
    - hold
    - label
    - lgtm
    - lifecycle
    - override
    - retitle
    - shrug
    - sigmention
    - skip
    - trigger
    - verify-owners
    - wip
    - yuks
  coreos/bootupd:
    plugins:
    - approve
    - assign
    - blunderbuss
    - cat
    - dog
    - heart
    - golint
    - help
    - hold
    - label
    - lgtm
    - lifecycle
    - override
    - retitle
    - shrug
    - sigmention
    - skip
    - trigger
    - verify-owners
    - wip
    - yuks
  coreos/coreos-assembler:
    plugins:
    - approve
    - assign
    - blunderbuss
    - cat
    - dog
    - heart
    - golint
    - help
    - hold
    - label
    - lgtm
    - lifecycle
    - override
    - retitle
    - shrug
    - sigmention
    - skip
    - trigger
    - verify-owners
    - wip
    - yuks
  coreos/rpm-ostree:
    plugins:
    - approve
    - assign
    - blunderbuss
    - cat
    - dog
    - heart
    - golint
    - help
    - hold
    - label
    - lgtm
    - lifecycle
    - override
    - retitle
    - shrug
    - sigmention
    - skip
    - trigger
    - verify-owners
    - wip
    - yuks
  cri-o:
    plugins:
    - approve
    - assign
    - blunderbuss
    - cat
    - dco
    - dog
    - heart
    - help
    - hold
    - label
    - lgtm
    - lifecycle
    - owners-label
    - retitle
    - release-note
    - shrug
    - skip
    - trigger
    - verify-owners
    - wip
    - yuks
  devfile:
    plugins:
    - assign
    - blunderbuss
    - bugzilla
    - cat
    - dog
    - heart
    - golint
    - goose
    - help
    - hold
    - label
    - lgtm
    - lifecycle
    - override
    - pony
    - retitle
    - shrug
    - sigmention
    - skip
    - trigger
    - verify-owners
    - owners-label
    - wip
    - yuks
    - approve
  eclipse/che-operator:
    plugins:
    - assign
    - blunderbuss
    - bugzilla
    - cat
    - dog
    - heart
    - golint
    - goose
    - help
    - hold
    - label
    - lgtm
    - lifecycle
    - override
    - pony
    - retitle
    - shrug
    - sigmention
    - skip
    - trigger
    - verify-owners
    - owners-label
    - wip
    - yuks
    - approve
  freeipa/freeipa-operator:
    plugins:
    - assign
    - blunderbuss
    - bugzilla
    - cat
    - dog
    - heart
    - golint
    - goose
    - help
    - hold
    - jira
    - label
    - lgtm
    - lifecycle
    - override
    - pony
    - retitle
    - shrug
    - sigmention
    - skip
    - trigger
    - verify-owners
    - owners-label
    - wip
    - yuks
    - approve
  integr8ly/ansible-tower-configuration:
    plugins:
    - assign
    - cat
    - dog
    - heart
    - golint
    - help
    - hold
    - label
    - lgtm
    - lifecycle
    - override
    - retitle
    - shrug
    - sigmention
    - skip
    - trigger
    - verify-owners
    - wip
    - yuks
    - approve
  integr8ly/application-monitoring-operator:
    plugins:
    - assign
    - cat
    - dog
    - heart
    - golint
    - help
    - hold
    - label
    - lgtm
    - lifecycle
    - override
    - retitle
    - shrug
    - sigmention
    - skip
    - trigger
    - verify-owners
    - wip
    - yuks
    - approve
  integr8ly/cloud-resource-operator:
    plugins:
    - assign
    - cat
    - dog
    - heart
    - golint
    - help
    - hold
    - label
    - lgtm
    - lifecycle
    - override
    - retitle
    - shrug
    - sigmention
    - skip
    - trigger
    - verify-owners
    - wip
    - yuks
    - approve
  integr8ly/delorean:
    plugins:
    - assign
    - cat
    - dog
    - heart
    - golint
    - help
    - hold
    - label
    - lgtm
    - lifecycle
    - override
    - shrug
    - sigmention
    - skip
    - trigger
    - verify-owners
    - wip
    - yuks
    - approve
  integr8ly/grafana-operator:
    plugins:
    - assign
    - cat
    - dog
    - heart
    - golint
    - goose
    - help
    - hold
    - label
    - lgtm
    - lifecycle
    - override
    - pony
    - retitle
    - shrug
    - sigmention
    - skip
    - trigger
    - verify-owners
    - owners-label
    - wip
    - yuks
    - approve
  integr8ly/heimdall:
    plugins:
    - assign
    - cat
    - dog
    - heart
    - golint
    - help
    - hold
    - label
    - lgtm
    - lifecycle
    - override
    - retitle
    - shrug
    - sigmention
    - skip
    - trigger
    - verify-owners
    - wip
    - yuks
    - approve
  integr8ly/installation:
    plugins:
    - assign
    - cat
    - dog
    - heart
    - golint
    - help
    - hold
    - label
    - lgtm
    - lifecycle
    - override
    - retitle
    - shrug
    - sigmention
    - skip
    - trigger
    - verify-owners
    - wip
    - yuks
    - approve
  integr8ly/integreatly-operator:
    plugins:
    - assign
    - cat
    - dog
    - heart
    - golint
    - help
    - hold
    - label
    - lgtm
    - lifecycle
    - override
    - retitle
    - shrug
    - sigmention
    - skip
    - trigger
    - verify-owners
    - wip
    - yuks
    - approve
  integr8ly/rhmi-utils:
    plugins:
    - assign
    - cat
    - dog
    - heart
    - golint
    - help
    - hold
    - label
    - lgtm
    - lifecycle
    - override
    - shrug
    - sigmention
    - skip
    - trigger
    - verify-owners
    - wip
    - yuks
    - approve
  integr8ly/workload-web-app:
    plugins:
    - assign
    - cat
    - dog
    - heart
    - golint
    - help
    - hold
    - label
    - lgtm
    - lifecycle
    - override
    - shrug
    - sigmention
    - skip
    - trigger
    - verify-owners
    - wip
    - yuks
    - approve
  jianzhangbjz/learn-operator:
    plugins:
    - assign
    - blunderbuss
    - cat
    - dog
    - heart
    - golint
    - help
    - hold
    - label
    - lgtm
    - lifecycle
    - override
    - shrug
    - sigmention
    - skip
    - trigger
    - verify-owners
    - wip
    - yuks
    - approve
  kata-containers/kata-containers:
    plugins:
    - trigger
  kata-containers/runtime:
    plugins:
    - assign
    - blunderbuss
    - bugzilla
    - cat
    - dog
    - heart
    - golint
    - goose
    - help
    - hold
    - label
    - lgtm
    - lifecycle
    - override
    - pony
    - retitle
    - shrug
    - sigmention
    - skip
    - trigger
    - verify-owners
    - owners-label
    - wip
    - yuks
    - approve
  kiegroup/kie-cloud-operator:
    plugins:
    - approve
    - assign
    - blunderbuss
    - golint
    - heart
    - help
    - hold
    - label
    - lgtm
    - lifecycle
    - milestone
    - milestonestatus
    - owners-label
    - override
    - retitle
    - shrug
    - trigger
    - verify-owners
    - wip
    - yuks
  kube-reporting:
    plugins:
    - assign
    - blunderbuss
    - bugzilla
    - cat
    - dog
    - heart
    - golint
    - help
    - hold
    - label
    - lgtm
    - lifecycle
    - override
    - retitle
    - shrug
    - sigmention
    - skip
    - trigger
    - verify-owners
    - wip
    - yuks
  kube-reporting/ghostunnel:
    plugins:
    - approve
  kube-reporting/hadoop:
    plugins:
    - approve
  kube-reporting/helm:
    plugins:
    - approve
  kube-reporting/hive:
    plugins:
    - approve
  kube-reporting/metering-operator:
    plugins:
    - approve
  kube-reporting/presto:
    plugins:
    - approve
  kubernetes-incubator:
    plugins:
    - trigger
  kubernetes-sigs/security-profiles-operator:
    plugins:
    - trigger
  kubevirt/common-templates:
    plugins:
    - trigger
  kubevirt/hyperconverged-cluster-operator:
    plugins:
    - trigger
  kubevirt/kubevirt: {}
  kubevirt/kubevirt-ssp-operator:
    plugins:
    - trigger
  kubevirt/kubevirt-tekton-tasks:
    plugins:
    - assign
    - blunderbuss
    - bugzilla
    - cat
    - dog
    - heart
    - golint
    - goose
    - help
    - hold
    - jira
    - label
    - lgtm
    - lifecycle
    - override
    - pony
    - retitle
    - shrug
    - sigmention
    - skip
    - trigger
    - verify-owners
    - owners-label
    - wip
    - yuks
    - approve
  kubevirt/must-gather:
    plugins:
    - assign
    - blunderbuss
    - bugzilla
    - cat
    - dog
    - heart
    - golint
    - goose
    - help
    - hold
    - label
    - lgtm
    - lifecycle
    - override
    - pony
    - retitle
    - shrug
    - sigmention
    - skip
    - trigger
    - verify-owners
    - owners-label
    - wip
    - yuks
    - approve
  kubevirt/node-maintenance-operator:
    plugins:
    - trigger
  kubevirt/ssp-operator:
    plugins:
    - trigger
  monstorak/monstorak-operator:
    plugins:
    - assign
    - blunderbuss
    - cat
    - dog
    - heart
    - golint
    - help
    - hold
    - label
    - lgtm
    - lifecycle
    - override
    - pony
    - shrug
    - sigmention
    - skip
    - trigger
    - verify-owners
    - owners-label
    - wip
    - yuks
    - approve
  open-cluster-management:
    plugins:
    - approve
    - assign
    - golint
    - help
    - hold
    - label
    - lgtm
    - lifecycle
    - override
    - owners-label
    - retitle
    - trigger
    - verify-owners
    - wip
  open-cluster-management/api:
    plugins:
    - dco
  open-cluster-management/registration:
    plugins:
    - dco
  open-cluster-management/registration-operator:
    plugins:
    - dco
  open-cluster-management/website:
    plugins:
    - dco
  open-cluster-management/work:
    plugins:
    - dco
  opendatahub-io/manifests:
    plugins:
    - approve
    - assign
    - blunderbuss
    - golint
    - heart
    - help
    - hold
    - label
    - lgtm
    - lifecycle
    - milestone
    - milestonestatus
    - owners-label
    - override
    - retitle
    - shrug
    - trigger
    - verify-owners
    - wip
    - yuks
  opendatahub-io/odh-manifests:
    plugins:
    - approve
    - assign
    - blunderbuss
    - golint
    - heart
    - help
    - hold
    - label
    - lgtm
    - lifecycle
    - milestone
    - milestonestatus
    - owners-label
    - override
    - retitle
    - shrug
    - trigger
    - verify-owners
    - wip
    - yuks
  opendatahub-io/opendatahub-operator:
    plugins:
    - approve
    - assign
    - blunderbuss
    - golint
    - heart
    - help
    - hold
    - label
    - lgtm
    - lifecycle
    - milestone
    - milestonestatus
    - owners-label
    - override
    - retitle
    - shrug
    - trigger
    - verify-owners
    - wip
    - yuks
  openshift:
    plugins:
    - assign
    - blunderbuss
    - bugzilla
    - cat
    - dog
    - heart
    - golint
    - goose
    - help
    - hold
    - jira
    - label
    - lgtm
    - lifecycle
    - override
    - pony
    - retitle
    - shrug
    - sigmention
    - skip
    - trigger
    - verify-owners
    - owners-label
    - wip
    - yuks
  openshift-cnv/cnv-ci:
    plugins:
    - approve
    - assign
    - hold
    - label
    - lgtm
    - trigger
    - override
    - verify-owners
    - wip
  openshift-knative:
    plugins:
    - approve
    - assign
    - blunderbuss
    - bugzilla
    - cat
    - dog
    - heart
    - golint
    - help
    - hold
    - label
    - lgtm
    - lifecycle
    - override
    - pony
    - retitle
    - shrug
    - sigmention
    - skip
    - trigger
    - verify-owners
    - owners-label
    - wip
    - yuks
  openshift-kni/baremetal-deploy:
    plugins:
    - approve
    - label
    - hold
    - assign
    - blunderbuss
    - lifecycle
    - owners-label
    - verify-owners
    - skip
    - override
    - wip
    - lgtm
    - shrug
    - trigger
  openshift-kni/cnf-features-deploy:
    plugins:
    - assign
    - blunderbuss
    - bugzilla
    - cat
    - dog
    - heart
    - golint
    - goose
    - help
    - hold
    - label
    - lgtm
    - lifecycle
    - override
    - pony
    - retitle
    - shrug
    - sigmention
    - skip
    - trigger
    - verify-owners
    - owners-label
    - wip
    - yuks
    - approve
  openshift-kni/performance-addon-operators:
    plugins:
    - assign
    - blunderbuss
    - bugzilla
    - cat
    - dog
    - heart
    - golint
    - goose
    - help
    - hold
    - label
    - lgtm
    - lifecycle
    - override
    - pony
    - retitle
    - shrug
    - sigmention
    - skip
    - trigger
    - verify-owners
    - owners-label
    - wip
    - yuks
    - approve
  openshift-metal3/dev-scripts:
    plugins:
    - assign
    - blunderbuss
    - cat
    - dog
    - heart
    - golint
    - goose
    - help
    - hold
    - label
    - lgtm
    - lifecycle
    - override
    - pony
    - retitle
    - shrug
    - sigmention
    - skip
    - trigger
    - verify-owners
    - owners-label
    - wip
    - yuks
    - approve
  openshift-priv:
    plugins:
    - assign
    - blunderbuss
    - bugzilla
    - cat
    - dog
    - golint
    - goose
    - heart
    - help
    - hold
    - jira
    - label
    - lgtm
    - lifecycle
    - override
    - owners-label
    - pony
    - retitle
    - shrug
    - sigmention
    - skip
    - trigger
    - verify-owners
    - wip
    - yuks
  openshift-priv/ansible-service-broker:
    plugins:
    - approve
  openshift-priv/api:
    plugins:
    - approve
  openshift-priv/apiserver-library-go:
    plugins:
    - approve
  openshift-priv/app-netutil:
    plugins:
    - approve
  openshift-priv/aws-ebs-csi-driver:
    plugins:
    - approve
  openshift-priv/aws-ebs-csi-driver-operator:
    plugins:
    - approve
  openshift-priv/aws-pod-identity-webhook:
    plugins:
    - approve
  openshift-priv/azure-disk-csi-driver:
    plugins:
    - approve
  openshift-priv/azure-disk-csi-driver-operator:
    plugins:
    - approve
  openshift-priv/baremetal-operator:
    plugins:
    - approve
  openshift-priv/baremetal-runtimecfg:
    plugins:
    - approve
  openshift-priv/bond-cni:
    plugins:
    - approve
  openshift-priv/build-machinery-go:
    plugins:
    - approve
  openshift-priv/builder:
    plugins:
    - approve
  openshift-priv/cincinnati-operator:
    plugins:
    - approve
  openshift-priv/client-go:
    plugins:
    - approve
  openshift-priv/cloud-credential-operator:
    plugins:
    - approve
  openshift-priv/cloud-network-config-controller:
    plugins:
    - approve
  openshift-priv/cloud-provider-openstack:
    plugins:
    - approve
  openshift-priv/cluster-api-actuator-pkg:
    plugins:
    - approve
  openshift-priv/cluster-api-provider-aws:
    plugins:
    - approve
  openshift-priv/cluster-api-provider-azure:
    plugins:
    - approve
  openshift-priv/cluster-api-provider-baremetal:
    plugins:
    - approve
  openshift-priv/cluster-api-provider-gcp:
    plugins:
    - approve
  openshift-priv/cluster-api-provider-kubemark:
    plugins:
    - approve
  openshift-priv/cluster-api-provider-kubevirt:
    plugins:
    - approve
  openshift-priv/cluster-api-provider-libvirt:
    plugins:
    - approve
  openshift-priv/cluster-api-provider-openstack:
    plugins:
    - approve
  openshift-priv/cluster-api-provider-ovirt:
    plugins:
    - approve
  openshift-priv/cluster-authentication-operator:
    plugins:
    - approve
  openshift-priv/cluster-autoscaler-operator:
    plugins:
    - approve
  openshift-priv/cluster-baremetal-operator:
    plugins:
    - approve
  openshift-priv/cluster-bootstrap:
    plugins:
    - approve
  openshift-priv/cluster-cloud-controller-manager-operator:
    plugins:
    - approve
  openshift-priv/cluster-config-operator:
    plugins:
    - approve
  openshift-priv/cluster-csi-snapshot-controller-operator:
    plugins:
    - approve
  openshift-priv/cluster-dns-operator:
    plugins:
    - approve
  openshift-priv/cluster-etcd-operator:
    plugins:
    - approve
  openshift-priv/cluster-image-registry-operator:
    plugins:
    - approve
  openshift-priv/cluster-ingress-operator:
    plugins:
    - approve
  openshift-priv/cluster-kube-apiserver-operator:
    plugins:
    - approve
  openshift-priv/cluster-kube-controller-manager-operator:
    plugins:
    - approve
  openshift-priv/cluster-kube-descheduler-operator:
    plugins:
    - approve
  openshift-priv/cluster-kube-scheduler-operator:
    plugins:
    - approve
  openshift-priv/cluster-kube-storage-version-migrator-operator:
    plugins:
    - approve
  openshift-priv/cluster-logging-operator:
    plugins:
    - approve
  openshift-priv/cluster-machine-approver:
    plugins:
    - approve
  openshift-priv/cluster-monitoring-operator:
    plugins:
    - approve
  openshift-priv/cluster-network-operator:
    plugins:
    - approve
  openshift-priv/cluster-nfd-operator:
    plugins:
    - approve
  openshift-priv/cluster-node-tuning-operator:
    plugins:
    - approve
  openshift-priv/cluster-openshift-apiserver-operator:
    plugins:
    - approve
  openshift-priv/cluster-openshift-controller-manager-operator:
    plugins:
    - approve
  openshift-priv/cluster-policy-controller:
    plugins:
    - approve
  openshift-priv/cluster-resource-override-admission:
    plugins:
    - approve
  openshift-priv/cluster-resource-override-admission-operator:
    plugins:
    - approve
  openshift-priv/cluster-samples-operator:
    plugins:
    - approve
  openshift-priv/cluster-storage-operator:
    plugins:
    - approve
  openshift-priv/cluster-svcat-apiserver-operator:
    plugins:
    - approve
  openshift-priv/cluster-svcat-controller-manager-operator:
    plugins:
    - approve
  openshift-priv/cluster-update-keys:
    plugins:
    - approve
  openshift-priv/cluster-version-operator:
    plugins:
    - approve
  openshift-priv/compliance-operator:
    plugins:
    - approve
  openshift-priv/configmap-reload:
    plugins:
    - approve
  openshift-priv/console:
    plugins:
    - approve
  openshift-priv/console-operator:
    plugins:
    - approve
  openshift-priv/coredns:
    plugins:
    - approve
  openshift-priv/crd-schema-gen:
    plugins:
    - approve
  openshift-priv/csi-cluster-driver-registrar:
    plugins:
    - approve
  openshift-priv/csi-driver-manila-operator:
    plugins:
    - approve
  openshift-priv/csi-driver-nfs:
    plugins:
    - approve
  openshift-priv/csi-driver-projected-resource:
    plugins:
    - approve
  openshift-priv/csi-driver-registrar:
    plugins:
    - approve
  openshift-priv/csi-external-attacher:
    plugins:
    - approve
  openshift-priv/csi-external-provisioner:
    plugins:
    - approve
  openshift-priv/csi-external-resizer:
    plugins:
    - approve
  openshift-priv/csi-external-snapshotter:
    plugins:
    - approve
  openshift-priv/csi-livenessprobe:
    plugins:
    - approve
  openshift-priv/csi-node-driver-registrar:
    plugins:
    - approve
  openshift-priv/csi-operator:
    plugins:
    - approve
  openshift-priv/egress-router-cni:
    plugins:
    - approve
  openshift-priv/elasticsearch-operator:
    plugins:
    - approve
  openshift-priv/elasticsearch-proxy:
    plugins:
    - approve
  openshift-priv/etcd:
    plugins:
    - approve
  openshift-priv/external-storage:
    plugins:
    - approve
  openshift-priv/federation-v2-operator:
    plugins:
    - approve
  openshift-priv/file-integrity-operator:
    plugins:
    - approve
  openshift-priv/gatekeeper:
    plugins:
    - approve
  openshift-priv/gatekeeper-operator:
    plugins:
    - approve
  openshift-priv/gcp-pd-csi-driver:
    plugins:
    - approve
  openshift-priv/gcp-pd-csi-driver-operator:
    plugins:
    - approve
  openshift-priv/grafana:
    plugins:
    - approve
  openshift-priv/ib-sriov-cni:
    plugins:
    - approve
  openshift-priv/image-registry:
    plugins:
    - approve
  openshift-priv/images:
    plugins:
    - approve
  openshift-priv/insights-operator:
    plugins:
    - approve
  openshift-priv/installer:
    plugins:
    - approve
  openshift-priv/ironic-hardware-inventory-recorder-image:
    plugins:
    - approve
  openshift-priv/ironic-image:
    plugins:
    - approve
  openshift-priv/ironic-inspector-image:
    plugins:
    - approve
  openshift-priv/ironic-ipa-downloader:
    plugins:
    - approve
  openshift-priv/ironic-rhcos-downloader:
    plugins:
    - approve
  openshift-priv/ironic-static-ip-manager:
    plugins:
    - approve
  openshift-priv/jenkins:
    plugins:
    - approve
  openshift-priv/jenkins-client-plugin:
    plugins:
    - approve
  openshift-priv/jenkins-openshift-login-plugin:
    plugins:
    - approve
  openshift-priv/jenkins-sync-plugin:
    plugins:
    - approve
  openshift-priv/k8s-prometheus-adapter:
    plugins:
    - approve
  openshift-priv/kube-rbac-proxy:
    plugins:
    - approve
  openshift-priv/kube-state-metrics:
    plugins:
    - approve
  openshift-priv/kubecsr:
    plugins:
    - approve
  openshift-priv/kubefed:
    plugins:
    - approve
  openshift-priv/kubefed-operator:
    plugins:
    - approve
  openshift-priv/kubernetes:
    plugins:
    - approve
  openshift-priv/kubernetes-autoscaler:
    plugins:
    - approve
  openshift-priv/kubernetes-kube-storage-version-migrator:
    plugins:
    - approve
  openshift-priv/kubernetes-metrics-server:
    plugins:
    - approve
  openshift-priv/kubernetes-nmstate:
    plugins:
    - approve
  openshift-priv/kuryr-kubernetes:
    plugins:
    - approve
  openshift-priv/leader-elector:
    plugins:
    - approve
  openshift-priv/library-go:
    plugins:
    - approve
  openshift-priv/linuxptp-daemon:
    plugins:
    - approve
  openshift-priv/local-storage-operator:
    plugins:
    - approve
  openshift-priv/loki:
    plugins:
    - approve
  openshift-priv/machine-api-operator:
    plugins:
    - approve
  openshift-priv/machine-config-operator:
    plugins:
    - approve
  openshift-priv/mdns-publisher:
    plugins:
    - approve
  openshift-priv/metal3-smart-exporter:
    plugins:
    - approve
  openshift-priv/multus-cni:
    plugins:
    - approve
  openshift-priv/must-gather:
    plugins:
    - approve
  openshift-priv/network-metrics-daemon:
    plugins:
    - approve
  openshift-priv/network-tools:
    plugins:
    - approve
  openshift-priv/node-feature-discovery:
    plugins:
    - approve
  openshift-priv/node-problem-detector:
    plugins:
    - approve
  openshift-priv/node-problem-detector-operator:
    plugins:
    - approve
  openshift-priv/node_exporter:
    plugins:
    - approve
  openshift-priv/oauth-apiserver:
    plugins:
    - approve
  openshift-priv/oauth-proxy:
    plugins:
    - approve
  openshift-priv/oauth-server:
    plugins:
    - approve
  openshift-priv/oc:
    plugins:
    - approve
  openshift-priv/ocs-operator:
    plugins:
    - approve
  openshift-priv/openshift-ansible:
    plugins:
    - approve
  openshift-priv/openshift-apiserver:
    plugins:
    - approve
  openshift-priv/openshift-controller-manager:
    plugins:
    - approve
  openshift-priv/openshift-state-metrics:
    plugins:
    - approve
  openshift-priv/openshift-tests:
    plugins:
    - approve
  openshift-priv/openshift-tests-private:
    plugins:
    - approve
  openshift-priv/openshift-tuned:
    plugins:
    - approve
  openshift-priv/openstack-cinder-csi-driver-operator:
    plugins:
    - approve
  openshift-priv/origin:
    plugins:
    - approve
  openshift-priv/origin-aggregated-logging:
    plugins:
    - approve
  openshift-priv/osd-metrics-exporter:
    plugins:
    - approve
  openshift-priv/osin:
    plugins:
    - approve
  openshift-priv/ovirt-csi-driver:
    plugins:
    - approve
  openshift-priv/ovirt-csi-driver-operator:
    plugins:
    - approve
  openshift-priv/ovn-kubernetes:
    plugins:
    - approve
  openshift-priv/prom-label-proxy:
    plugins:
    - approve
  openshift-priv/prometheus:
    plugins:
    - approve
  openshift-priv/prometheus-alertmanager:
    plugins:
    - approve
  openshift-priv/prometheus-operator:
    plugins:
    - approve
  openshift-priv/ptp-operator:
    plugins:
    - approve
  openshift-priv/redhat-subscription-injection-webhook:
    plugins:
    - approve
  openshift-priv/route-override-cni:
    plugins:
    - approve
  openshift-priv/router:
    plugins:
    - approve
  openshift-priv/runtime-utils:
    plugins:
    - approve
  openshift-priv/sdn:
    plugins:
    - approve
  openshift-priv/service-ca-operator:
    plugins:
    - approve
  openshift-priv/service-catalog:
    plugins:
    - approve
  openshift-priv/sig-storage-local-static-provisioner:
    plugins:
    - approve
  openshift-priv/special-resource-operator:
    plugins:
    - approve
  openshift-priv/sriov-cni:
    plugins:
    - approve
  openshift-priv/sriov-dp-admission-controller:
    plugins:
    - approve
  openshift-priv/sriov-network-device-plugin:
    plugins:
    - approve
  openshift-priv/sriov-network-operator:
    plugins:
    - approve
  openshift-priv/telemeter:
    plugins:
    - approve
  openshift-priv/template-service-broker:
    plugins:
    - approve
  openshift-priv/template-service-broker-operator:
    plugins:
    - approve
  openshift-priv/thanos:
    plugins:
    - approve
  openshift-priv/vertical-pod-autoscaler-operator:
    plugins:
    - approve
  openshift-priv/vsphere-problem-detector:
    plugins:
    - approve
  openshift-priv/whereabouts-cni:
    plugins:
    - approve
  openshift-priv/windows-machine-config-bootstrapper:
    plugins:
    - approve
  openshift-priv/windows-machine-config-operator:
    plugins:
    - approve
  openshift-psap/ci-artifacts:
    plugins:
    - approve
    - assign
    - blunderbuss
    - bugzilla
    - cat
    - dog
    - heart
    - golint
    - goose
    - help
    - hold
    - label
    - lgtm
    - lifecycle
    - override
    - owners-label
    - pony
    - retitle
    - shrug
    - sigmention
    - skip
    - trigger
    - verify-owners
    - wip
    - yuks
  openshift-psap/special-resource-operator:
    plugins:
    - approve
    - assign
    - blunderbuss
    - bugzilla
    - cat
    - dog
    - heart
    - golint
    - goose
    - help
    - hold
    - label
    - lgtm
    - lifecycle
    - override
    - owners-label
    - pony
    - retitle
    - shrug
    - sigmention
    - skip
    - trigger
    - verify-owners
    - wip
    - yuks
  openshift-psap/wireguard-worker:
    plugins:
    - approve
    - assign
    - blunderbuss
    - bugzilla
    - cat
    - dog
    - heart
    - golint
    - goose
    - help
    - hold
    - label
    - lgtm
    - lifecycle
    - override
    - owners-label
    - pony
    - retitle
    - shrug
    - sigmention
    - skip
    - trigger
    - verify-owners
    - wip
    - yuks
  openshift-s2i/s2i-wildfly:
    plugins:
    - approve
    - blunderbuss
    - bugzilla
    - heart
    - help
    - hold
    - label
    - lgtm
    - override
    - retitle
    - shrug
    - skip
    - trigger
    - verify-owners
    - wip
    - yuks
  openshift/ansible-service-broker:
    plugins:
    - approve
  openshift/api:
    plugins:
    - approve
  openshift/apiserver-library-go:
    plugins:
    - approve
  openshift/app-netutil:
    plugins:
    - approve
  openshift/assisted-installer:
    plugins:
    - approve
  openshift/assisted-installer-agent:
    plugins:
    - approve
  openshift/assisted-service:
    plugins:
    - approve
  openshift/assisted-test-infra:
    plugins:
    - approve
  openshift/autoheal:
    plugins:
    - approve
  openshift/aws-account-operator:
    plugins:
    - approve
  openshift/aws-account-shredder:
    plugins:
    - approve
  openshift/aws-ebs-csi-driver:
    plugins:
    - approve
  openshift/aws-ebs-csi-driver-operator:
    plugins:
    - approve
  openshift/aws-efs-operator:
    plugins:
    - approve
  openshift/aws-pod-identity-webhook:
    plugins:
    - approve
  openshift/azure-disk-csi-driver:
    plugins:
    - approve
  openshift/azure-disk-csi-driver-operator:
    plugins:
    - approve
  openshift/azure-misc:
    plugins:
    - approve
  openshift/baremetal-operator:
    plugins:
    - approve
  openshift/baremetal-runtimecfg:
    plugins:
    - approve
  openshift/boilerplate:
    plugins:
    - approve
  openshift/bond-cni:
    plugins:
    - approve
  openshift/build-machinery-go:
    plugins:
    - approve
  openshift/builder:
    plugins:
    - approve
  openshift/certman-operator:
    plugins:
    - approve
  openshift/ci-chat-bot:
    plugins:
    - approve
  openshift/ci-docs:
    plugins:
    - approve
  openshift/ci-ns-ttl-controller:
    plugins:
    - approve
  openshift/ci-search:
    plugins:
    - approve
  openshift/ci-tools:
    plugins:
    - approve
  openshift/ci-vm-operator:
    plugins:
    - approve
  openshift/cincinnati:
    plugins:
    - approve
  openshift/cincinnati-graph-data:
    plugins:
    - approve
  openshift/cincinnati-operator:
    plugins:
    - approve
  openshift/client-go:
    plugins:
    - approve
  openshift/cloud-credential-operator:
    plugins:
    - approve
  openshift/cloud-ingress-operator:
    plugins:
    - approve
  openshift/cloud-network-config-controller:
    plugins:
    - approve
  openshift/cloud-provider-openstack:
    plugins:
    - approve
  openshift/cluster-api:
    plugins:
    - approve
  openshift/cluster-api-actuator-pkg:
    plugins:
    - approve
  openshift/cluster-api-provider-aws:
    plugins:
    - approve
  openshift/cluster-api-provider-azure:
    plugins:
    - approve
  openshift/cluster-api-provider-baremetal:
    plugins:
    - approve
  openshift/cluster-api-provider-gcp:
    plugins:
    - approve
  openshift/cluster-api-provider-kubemark:
    plugins:
    - approve
  openshift/cluster-api-provider-kubevirt:
    plugins:
    - approve
  openshift/cluster-api-provider-libvirt:
    plugins:
    - approve
  openshift/cluster-api-provider-openstack:
    plugins:
    - approve
  openshift/cluster-api-provider-ovirt:
    plugins:
    - approve
  openshift/cluster-authentication-operator:
    plugins:
    - approve
  openshift/cluster-autoscaler-operator:
    plugins:
    - approve
  openshift/cluster-baremetal-operator:
    plugins:
    - approve
  openshift/cluster-bootstrap:
    plugins:
    - approve
  openshift/cluster-cloud-controller-manager-operator:
    plugins:
    - approve
  openshift/cluster-config-operator:
    plugins:
    - approve
  openshift/cluster-csi-snapshot-controller-operator:
    plugins:
    - approve
  openshift/cluster-dns-operator:
    plugins:
    - approve
  openshift/cluster-etcd-operator:
    plugins:
    - approve
  openshift/cluster-image-registry-operator:
    plugins:
    - approve
  openshift/cluster-ingress-operator:
    plugins:
    - approve
  openshift/cluster-kube-apiserver-operator:
    plugins:
    - approve
  openshift/cluster-kube-controller-manager-operator:
    plugins:
    - approve
  openshift/cluster-kube-descheduler-operator:
    plugins:
    - approve
  openshift/cluster-kube-scheduler-operator:
    plugins:
    - approve
  openshift/cluster-kube-storage-version-migrator-operator:
    plugins:
    - approve
  openshift/cluster-logging-operator:
    plugins:
    - approve
  openshift/cluster-machine-approver:
    plugins:
    - approve
  openshift/cluster-monitoring-operator:
    plugins:
    - approve
  openshift/cluster-network-operator:
    plugins:
    - approve
  openshift/cluster-nfd-operator:
    plugins:
    - approve
  openshift/cluster-node-tuning-operator:
    plugins:
    - approve
  openshift/cluster-openshift-apiserver-operator:
    plugins:
    - approve
  openshift/cluster-openshift-controller-manager-operator:
    plugins:
    - approve
  openshift/cluster-policy-controller:
    plugins:
    - approve
  openshift/cluster-resource-override-admission:
    plugins:
    - approve
  openshift/cluster-resource-override-admission-operator:
    plugins:
    - approve
  openshift/cluster-samples-operator:
    plugins:
    - approve
  openshift/cluster-storage-operator:
    plugins:
    - approve
  openshift/cluster-svcat-apiserver-operator:
    plugins:
    - approve
  openshift/cluster-svcat-controller-manager-operator:
    plugins:
    - approve
  openshift/cluster-update-keys:
    plugins:
    - approve
  openshift/cluster-version-operator:
    plugins:
    - approve
  openshift/community:
    plugins:
    - approve
  openshift/compliance-operator:
    plugins:
    - approve
  openshift/config:
    plugins:
    - config-updater
    - approve
  openshift/configmap-reload:
    plugins:
    - approve
  openshift/configure-alertmanager-operator:
    plugins:
    - approve
  openshift/console:
    plugins:
    - approve
  openshift/console-operator:
    plugins:
    - approve
  openshift/coredns:
    plugins:
    - approve
  openshift/coredns-mdns:
    plugins:
    - approve
  openshift/crd-schema-gen:
    plugins:
    - approve
  openshift/csi-cluster-driver-registrar:
    plugins:
    - approve
  openshift/csi-driver-manila-operator:
    plugins:
    - approve
  openshift/csi-driver-nfs:
    plugins:
    - approve
  openshift/csi-driver-projected-resource:
    plugins:
    - approve
  openshift/csi-driver-registrar:
    plugins:
    - approve
  openshift/csi-external-attacher:
    plugins:
    - approve
  openshift/csi-external-provisioner:
    plugins:
    - approve
  openshift/csi-external-resizer:
    plugins:
    - approve
  openshift/csi-external-snapshotter:
    plugins:
    - approve
  openshift/csi-livenessprobe:
    plugins:
    - approve
  openshift/csi-node-driver-registrar:
    plugins:
    - approve
  openshift/csi-operator:
    plugins:
    - approve
  openshift/custom-domains-operator:
    plugins:
    - approve
  openshift/custom-resource-status:
    plugins:
    - approve
  openshift/deadmanssnitch-operator:
    plugins:
    - approve
  openshift/dedicated-admin-operator:
    plugins:
    - approve
  openshift/docker-distribution:
    plugins:
    - approve
  openshift/egress-router-cni:
    plugins:
    - approve
  openshift/elasticsearch-operator:
    plugins:
    - approve
  openshift/elasticsearch-proxy:
    plugins:
    - approve
  openshift/enhancements:
    plugins:
    - approve
  openshift/enterprise-images:
    plugins:
    - approve
  openshift/etcd:
    plugins:
    - approve
  openshift/external-dns:
    plugins:
    - approve
  openshift/external-storage:
    plugins:
    - approve
  openshift/federation-v2-operator:
    plugins:
    - approve
  openshift/file-integrity-operator:
    plugins:
    - approve
  openshift/gatekeeper:
    plugins:
    - approve
  openshift/gatekeeper-operator:
    plugins:
    - approve
  openshift/gcp-pd-csi-driver:
    plugins:
    - approve
  openshift/gcp-pd-csi-driver-operator:
    plugins:
    - approve
  openshift/gcp-project-operator:
    plugins:
    - approve
  openshift/grafana:
    plugins:
    - approve
  openshift/hive:
    plugins:
    - approve
  openshift/hive-team:
    plugins:
    - approve
  openshift/hypershift:
    plugins:
    - approve
  openshift/hypershift-toolkit:
    plugins:
    - approve
  openshift/ib-sriov-cni:
    plugins:
    - approve
  openshift/ibm-roks-toolkit:
    plugins:
    - approve
  openshift/image-registry:
    plugins:
    - approve
  openshift/imagebuilder:
    plugins:
    - approve
  openshift/images:
    plugins:
    - approve
  openshift/insights-operator:
    plugins:
    - approve
  openshift/installer:
    plugins:
    - approve
  openshift/ironic-hardware-inventory-recorder-image:
    plugins:
    - approve
  openshift/ironic-image:
    plugins:
    - approve
  openshift/ironic-inspector-image:
    plugins:
    - approve
  openshift/ironic-ipa-downloader:
    plugins:
    - approve
  openshift/ironic-rhcos-downloader:
    plugins:
    - approve
  openshift/ironic-static-ip-manager:
    plugins:
    - approve
  openshift/jenkins:
    plugins:
    - approve
  openshift/jenkins-client-plugin:
    plugins:
    - approve
  openshift/jenkins-openshift-login-plugin:
    plugins:
    - approve
  openshift/jenkins-plugin:
    plugins:
    - approve
  openshift/jenkins-sync-plugin:
    plugins:
    - approve
  openshift/k8s-prometheus-adapter:
    plugins:
    - approve
  openshift/knative-build:
    plugins:
    - approve
  openshift/knative-caching:
    plugins:
    - approve
  openshift/knative-client:
    plugins:
    - approve
  openshift/knative-eventing:
    plugins:
    - approve
  openshift/knative-eventing-contrib:
    plugins:
    - approve
  openshift/knative-serving:
    plugins:
    - approve
  openshift/kube-rbac-proxy:
    plugins:
    - approve
  openshift/kube-state-metrics:
    plugins:
    - approve
  openshift/kubecsr:
    plugins:
    - approve
  openshift/kubefed:
    plugins:
    - approve
  openshift/kubefed-operator:
    plugins:
    - approve
  openshift/kubernetes:
    plugins:
    - approve
  openshift/kubernetes-autoscaler:
    plugins:
    - approve
  openshift/kubernetes-kube-storage-version-migrator:
    plugins:
    - approve
  openshift/kubernetes-metrics-server:
    plugins:
    - approve
  openshift/kubernetes-nmstate:
    plugins:
    - approve
  openshift/kuryr-kubernetes:
    plugins:
    - approve
  openshift/leader-elector:
    plugins:
    - approve
  openshift/library:
    plugins:
    - approve
  openshift/library-go:
    plugins:
    - approve
  openshift/linuxptp-daemon:
    plugins:
    - approve
  openshift/local-storage-operator:
    plugins:
    - approve
  openshift/loki:
    plugins:
    - approve
  openshift/machine-api-operator:
    plugins:
    - approve
  openshift/machine-config-operator:
    plugins:
    - approve
  openshift/managed-cluster-config:
    plugins:
    - approve
  openshift/managed-cluster-validating-webhooks:
    plugins:
    - approve
  openshift/managed-prometheus-exporter-dns:
    plugins:
    - approve
  openshift/managed-prometheus-exporter-ebs-iops-reporter:
    plugins:
    - approve
  openshift/managed-prometheus-exporter-stuck-ebs-vols:
    plugins:
    - approve
  openshift/managed-upgrade-operator:
    plugins:
    - approve
  openshift/managed-velero-operator:
    plugins:
    - approve
  openshift/mdns-publisher:
    plugins:
    - approve
  openshift/metal3-smart-exporter:
    plugins:
    - approve
  openshift/monitor-project-lifecycle:
    plugins:
    - approve
  openshift/multus-cni:
    plugins:
    - approve
  openshift/must-gather:
    plugins:
    - approve
  openshift/must-gather-operator:
    plugins:
    - approve
  openshift/network-metrics-daemon:
    plugins:
    - approve
  openshift/network-tools:
    plugins:
    - approve
  openshift/node-feature-discovery:
    plugins:
    - approve
  openshift/node-problem-detector:
    plugins:
    - approve
  openshift/node-problem-detector-operator:
    plugins:
    - approve
  openshift/node_exporter:
    plugins:
    - approve
  openshift/oauth-apiserver:
    plugins:
    - approve
  openshift/oauth-proxy:
    plugins:
    - approve
  openshift/oauth-server:
    plugins:
    - approve
  openshift/oc:
    plugins:
    - approve
  openshift/oc-compliance:
    plugins:
    - approve
  openshift/ocs-operator:
    plugins:
    - approve
  openshift/odo:
    plugins:
    - approve
    - project
    - milestone
    - milestonestatus
  openshift/odo-init-image:
    plugins:
    - approve
    - project
    - milestone
    - milestonestatus
  openshift/okd-machine-os:
    plugins:
    - approve
  openshift/online-console-extensions:
    plugins:
    - approve
  openshift/online-hibernation:
    plugins:
    - approve
  openshift/online-registration:
    plugins:
    - approve
  openshift/openshift-ansible:
    plugins:
    - approve
  openshift/openshift-apiserver:
    plugins:
    - approve
  openshift/openshift-azure:
    plugins:
    - approve
    - release-note
  openshift/openshift-controller-manager:
    plugins:
    - approve
  openshift/openshift-docs:
    plugins:
    - size
  openshift/openshift-gitops-examples:
    plugins:
    - approve
  openshift/openshift-state-metrics:
    plugins:
    - approve
  openshift/openshift-tests:
    plugins:
    - approve
  openshift/openshift-tests-private:
    plugins:
    - approve
  openshift/openshift-tuned:
    plugins:
    - approve
  openshift/openstack-cinder-csi-driver-operator:
    plugins:
    - approve
  openshift/operator-framework-olm:
    plugins:
    - approve
  openshift/origin:
    plugins:
    - approve
  openshift/origin-aggregated-logging:
    plugins:
    - approve
  openshift/origin-branding:
    plugins:
    - approve
  openshift/os:
    plugins:
    - approve
  openshift/osd-metrics-exporter:
    plugins:
    - approve
  openshift/osdctl:
    plugins:
    - approve
  openshift/osde2e:
    plugins:
    - approve
  openshift/osde2e-private-providers:
    plugins:
    - approve
  openshift/ose:
    plugins:
    - approve
  openshift/osin:
    plugins:
    - approve
  openshift/ovirt-csi-driver:
    plugins:
    - approve
  openshift/ovirt-csi-driver-operator:
    plugins:
    - approve
  openshift/ovn-kubernetes:
    plugins:
    - approve
  openshift/pagerduty-operator:
    plugins:
    - approve
  openshift/pipelines-catalog:
    plugins:
    - approve
  openshift/pipelines-tutorial:
    plugins:
    - approve
  openshift/pod-checkpointer-operator:
    plugins:
    - approve
  openshift/private-cluster-rhapi-apischeme-updater:
    plugins:
    - approve
  openshift/procfs:
    plugins:
    - approve
  openshift/prom-label-proxy:
    plugins:
    - approve
  openshift/prometheus:
    plugins:
    - approve
  openshift/prometheus-alertmanager:
    plugins:
    - approve
  openshift/prometheus-client_golang:
    plugins:
    - approve
  openshift/prometheus-operator:
    plugins:
    - approve
  openshift/ptp-operator:
    plugins:
    - approve
  openshift/rbac-permissions-operator:
    plugins:
    - approve
  openshift/redhat-subscription-injection-webhook:
    plugins:
    - approve
  openshift/release:
    plugins:
    - config-updater
    - approve
  openshift/release-controller:
    plugins:
    - approve
  openshift/rhcos-tools:
    plugins:
    - approve
  openshift/rook:
    plugins:
    - approve
  openshift/rosa:
    plugins:
    - approve
  openshift/route-monitor-operator:
    plugins:
    - approve
  openshift/route-override-cni:
    plugins:
    - approve
  openshift/router:
    plugins:
    - approve
  openshift/runtime-utils:
    plugins:
    - approve
  openshift/sdn:
    plugins:
    - approve
  openshift/service-ca-operator:
    plugins:
    - approve
  openshift/service-catalog:
    plugins:
    - approve
  openshift/sig-storage-local-static-provisioner:
    plugins:
    - approve
  openshift/sippy:
    plugins:
    - approve
  openshift/source-to-image:
    plugins:
    - approve
  openshift/special-resource-operator:
    plugins:
    - approve
  openshift/splunk-forwarder-operator:
    plugins:
    - approve
  openshift/sre-ssh-proxy-container:
    plugins:
    - approve
  openshift/sriov-cni:
    plugins:
    - approve
  openshift/sriov-dp-admission-controller:
    plugins:
    - approve
  openshift/sriov-network-device-plugin:
    plugins:
    - approve
  openshift/sriov-network-operator:
    plugins:
    - approve
  openshift/sriov-tests:
    plugins:
    - approve
  openshift/static-config-operator:
    plugins:
    - approve
  openshift/tektoncd-catalog:
    plugins:
    - approve
  openshift/tektoncd-cli:
    plugins:
    - approve
  openshift/tektoncd-pipeline:
    plugins:
    - approve
  openshift/tektoncd-pipeline-operator:
    plugins:
    - approve
  openshift/tektoncd-triggers:
    plugins:
    - approve
  openshift/telemeter:
    plugins:
    - approve
  openshift/template-service-broker:
    plugins:
    - approve
  openshift/template-service-broker-operator:
    plugins:
    - approve
  openshift/thanos:
    plugins:
    - approve
  openshift/verification-tests:
    plugins:
    - approve
  openshift/vertical-pod-autoscaler-operator:
    plugins:
    - approve
  openshift/vsphere-problem-detector:
    plugins:
    - approve
  openshift/whereabouts-cni:
    plugins:
    - approve
  openshift/windows-machine-config-bootstrapper:
    plugins:
    - approve
  openshift/windows-machine-config-operator:
    plugins:
    - approve
  openstack-k8s-operators/osp-director-operator:
    plugins:
    - assign
    - blunderbuss
    - bugzilla
    - cat
    - dog
    - heart
    - golint
    - goose
    - help
    - hold
    - jira
    - label
    - lgtm
    - lifecycle
    - override
    - pony
    - retitle
    - shrug
    - sigmention
    - skip
    - trigger
    - verify-owners
    - owners-label
    - wip
    - yuks
    - approve
  operator-framework:
    plugins:
    - assign
    - blunderbuss
    - cat
    - dog
    - heart
    - golint
    - help
    - hold
    - label
    - lgtm
    - lifecycle
    - override
    - retitle
    - shrug
    - sigmention
    - skip
    - trigger
    - verify-owners
    - wip
    - yuks
  operator-framework/community-operators:
    plugins:
    - bugzilla
    - owners-label
  operator-framework/operator-lib:
    plugins:
    - approve
    - owners-label
  operator-framework/operator-lifecycle-manager:
    plugins:
    - approve
    - bugzilla
  operator-framework/operator-marketplace:
    plugins:
    - approve
    - bugzilla
  operator-framework/operator-registry:
    plugins:
    - approve
    - bugzilla
  ostreedev/ostree:
    plugins:
    - approve
    - assign
    - blunderbuss
    - cat
    - dog
    - heart
    - golint
    - help
    - hold
    - label
    - lgtm
    - lifecycle
    - override
    - retitle
    - shrug
    - sigmention
    - skip
    - trigger
    - verify-owners
    - wip
    - yuks
  red-hat-data-services/opendatahub-operator:
    plugins:
    - approve
    - assign
    - blunderbuss
    - golint
    - heart
    - help
    - hold
    - label
    - lgtm
    - lifecycle
    - milestone
    - milestonestatus
    - owners-label
    - override
    - retitle
    - shrug
    - trigger
    - verify-owners
    - wip
    - yuks
  redhat-developer:
    plugins:
    - assign
    - blunderbuss
    - cat
    - dog
    - heart
    - golint
    - help
    - hold
    - label
    - lgtm
    - lifecycle
    - override
    - retitle
    - shrug
    - sigmention
    - skip
    - trigger
    - verify-owners
    - wip
    - yuks
  redhat-developer/devconsole-api:
    plugins:
    - approve
  redhat-developer/devconsole-operator:
    plugins:
    - approve
  redhat-developer/git-service:
    plugins:
    - approve
  redhat-developer/gitops-backend:
    plugins:
    - approve
    - goose
    - pony
    - owners-label
  redhat-developer/gitops-operator:
    plugins:
    - approve
    - goose
    - pony
    - owners-label
  redhat-developer/helm:
    plugins:
    - approve
  redhat-developer/jenkins-operator:
    plugins:
    - approve
  redhat-developer/jenkins-operator-bundle:
    plugins:
    - approve
  redhat-developer/kam:
    plugins:
    - approve
    - goose
    - pony
    - owners-label
  redhat-developer/openshift-jenkins-operator:
    plugins:
    - approve
  redhat-developer/service-binding-operator:
    plugins:
    - approve
  redhat-operator-ecosystem:
    plugins:
    - assign
    - blunderbuss
    - cat
    - dog
    - heart
    - golint
    - help
    - hold
    - label
    - lgtm
    - lifecycle
    - override
    - retitle
    - shrug
    - skip
    - trigger
    - verify-owners
    - wip
    - yuks
  redhat-operator-ecosystem/playground:
    plugins:
    - approve
  redhat-operator-ecosystem/release:
    plugins:
    - config-updater
    - approve
  shipwright-io:
    plugins:
    - assign
    - blunderbuss
    - cat
    - dog
    - heart
    - golint
    - help
    - hold
    - label
    - lgtm
    - lifecycle
    - override
    - retitle
    - shrug
    - sigmention
    - skip
    - trigger
    - verify-owners
    - wip
    - yuks
  shipwright-io/build:
    plugins:
    - approve
    - release-note
    - require-matching-label
  shipwright-io/website:
    plugins:
    - approve
  tmckayus:
    plugins:
    - trigger
    - welcome
  tnozicka/openshift-acme:
    plugins:
    - approve
    - assign
    - blunderbuss
    - branchcleaner
    - golint
    - heart
    - help
    - hold
    - label
    - lgtm
    - lifecycle
    - milestone
    - milestonestatus
    - override
    - owners-label
    - override
    - owners-label
    - release-note
    - shrug
    - skip
    - stage
    - trigger
    - verify-owners
    - welcome
    - wip
    - yuks
project_config:
  project_org_configs:
    openshift:
      project_repo_configs:
        odo:
          repo_maintainers_team_id: 3240507
project_manager: {}
repo_milestone:
  openshift/odo:
    maintainers_friendly_name: odo maintainers
    maintainers_id: 3240507
    maintainers_team: odo-maintainers
retitle:
  allow_closed_issues: true
sigmention:
  regexp: (?m)@openshift/sig-([\w-]*)
size:
  l: 0
  m: 0
  s: 0
  xl: 0
  xxl: 0
slack: {}<|MERGE_RESOLUTION|>--- conflicted
+++ resolved
@@ -414,11 +414,8 @@
   require_self_approval: false
 - commandHelpLink: ""
   repos:
-<<<<<<< HEAD
   - open-cluster-management/security-middleware
-=======
   - openshift/oc-compliance
->>>>>>> 8dd1b7b6
   require_self_approval: false
 blunderbuss:
   max_request_count: 2
@@ -3355,11 +3352,8 @@
   - openshift/operator-framework-olm
   review_acts_as_lgtm: true
 - repos:
-<<<<<<< HEAD
   - open-cluster-management/security-middleware
-=======
   - openshift/oc-compliance
->>>>>>> 8dd1b7b6
   review_acts_as_lgtm: true
 override:
   allow_top_level_owners: true

--- conflicted
+++ resolved
@@ -636,11 +636,8 @@
     integr8ly/heimdall: rebase
     jianzhangbjz/learn-operator: squash
     open-cluster-management/console: squash
-<<<<<<< HEAD
     open-cluster-management/governance-policy-propagator: squash
-=======
     open-cluster-management/image-builder: squash
->>>>>>> b1eb708a
     opendatahub-io/manifests: squash
     opendatahub-io/odh-manifests: squash
     opendatahub-io/opendatahub-operator: squash

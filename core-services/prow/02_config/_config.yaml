--- conflicted
+++ resolved
@@ -609,11 +609,8 @@
     - do-not-merge/invalid-owners-file
     repos:
     - open-cluster-management/api
-<<<<<<< HEAD
     - open-cluster-management/image-builder
-=======
     - open-cluster-management/registration
->>>>>>> 3e17cdd0
   - includedBranches:
     - release-4.0
     - release-4.1
